'use strict'

const path = require('path')
const Fs = require('fs')
const HtmlWebpackPlugin = require('html-webpack-plugin')
const CleanWebpackPlugin = require('clean-webpack-plugin')
const webpack = require('webpack')
const merge = require('webpack-merge')
const cp = require('child_process')

const devClientId = '3a723b10ac5575cc5bb9'
const devClientSecret = '22c34d87789a365981ed921352a7b9a8c3f69d54'

const environment = process.env.NODE_ENV || 'development'

/**
 * Attempt to dereference the given ref without requiring a Git environment
 * to be present. Note that this method will not be able to dereference packed
 * refs but should suffice for simple refs like 'HEAD'.
 *
 * Will throw an error for unborn HEAD.
 *
 * @param {string} gitDir The path to the Git repository's .git directory
 * @param {string} ref    A qualified git ref such as 'HEAD' or 'refs/heads/master'
 */
function revParse(gitDir, ref) {
  const refPath = path.join(gitDir, ref)
  const refContents = Fs.readFileSync(refPath)
  const refRe = /^([a-f0-9]{40})|(?:ref: (refs\/.*))$/m
  const refMatch = refRe.exec(refContents)

  if (!refMatch) {
    throw new Error(
      `Could not de-reference HEAD to SHA, invalid ref in ${refPath}: ${refContents}`
    )
  }

  return refMatch[1] || revParse(gitDir, refMatch[2])
}

function getSHA () {
  // CircleCI does some funny stuff where HEAD points to an packed ref, but
  // luckily it gives us the SHA we want in the environment.
  const circleSHA = process.env.CIRCLE_SHA1
  if (circleSHA) { return circleSHA }

  return revParse(path.resolve(__dirname, '../.git'), 'HEAD')
}

const replacements = {
  __OAUTH_CLIENT_ID__: JSON.stringify(
    process.env.DESKTOP_OAUTH_CLIENT_ID || devClientId
  ),
  __OAUTH_SECRET__: JSON.stringify(
    process.env.DESKTOP_OAUTH_CLIENT_SECRET || devClientSecret
  ),
  __DARWIN__: process.platform === 'darwin',
  __WIN32__: process.platform === 'win32',
  __DEV__: environment === 'development',
  __RELEASE_ENV__: JSON.stringify(environment),
  __SHA__: JSON.stringify(getSHA()),
  'process.platform': JSON.stringify(process.platform),
  'process.env.NODE_ENV': JSON.stringify(environment),
  'process.env.TEST_ENV': JSON.stringify(process.env.TEST_ENV),
}

const outputDir = 'out'

const commonConfig = {
  externals: ['7zip'],
  output: {
    filename: '[name].js',
    path: path.resolve(__dirname, '..', outputDir),
    libraryTarget: 'commonjs2',
  },
  module: {
    rules: [
      {
        test: /\.tsx?$/,
        include: path.resolve(__dirname, 'src'),
        use: [
          {
            loader: 'awesome-typescript-loader',
            options: {
              useBabel: true,
              useCache: true,
            },
          },
        ],
        exclude: /node_modules/,
      },
      {
        test: /\.node$/,
        use: [
          { loader: 'node-native-loader', options: { name: '[name].[ext]' } },
        ],
      },
    ],
  },
  plugins: [
    new CleanWebpackPlugin([outputDir], { verbose: false }),
    // This saves us a bunch of bytes by pruning locales (which we don't use)
    // from moment.
    new webpack.IgnorePlugin(/^\.\/locale$/, /moment$/),
    new webpack.NoEmitOnErrorsPlugin(),
  ],
  resolve: {
    extensions: ['.js', '.ts', '.tsx'],
    modules: [path.resolve(__dirname, 'node_modules/')],
  },
  node: {
    __dirname: false,
    __filename: false,
  },
}

const mainConfig = merge({}, commonConfig, {
  entry: { main: path.resolve(__dirname, 'src/main-process/main') },
  target: 'electron-main',
  plugins: [
    new webpack.DefinePlugin(
      Object.assign({}, replacements, {
        __PROCESS_KIND__: JSON.stringify('main'),
      })
    ),
  ],
})

const rendererConfig = merge({}, commonConfig, {
  entry: { renderer: path.resolve(__dirname, 'src/ui/index') },
  target: 'electron-renderer',
  module: {
    rules: [
      {
        test: /\.(jpe?g|png|gif|ico)$/,
        use: ['file?name=[path][name].[ext]'],
      },
    ],
  },
  plugins: [
    new HtmlWebpackPlugin({
      template: path.join(__dirname, 'static', 'index.html'),
      chunks: ['renderer'],
    }),
    new webpack.DefinePlugin(
      Object.assign({}, replacements, {
        __PROCESS_KIND__: JSON.stringify('ui'),
      })
    ),
  ],
})

const sharedConfig = merge({}, commonConfig, {
  entry: { shared: path.resolve(__dirname, 'src/shared-process/index') },
  target: 'electron-renderer',
  plugins: [
    new HtmlWebpackPlugin({
      template: path.join(__dirname, 'static', 'error.html'),
      // without this we overwrite index.html
      filename: 'error.html',
      // we don't need any scripts to run on this page
      excludeChunks: ['main', 'renderer', 'shared', 'ask-pass'],
    }),
    new HtmlWebpackPlugin({
      filename: 'shared.html',
      chunks: ['shared'],
    }),
    new webpack.DefinePlugin(
      Object.assign({}, replacements, {
        __PROCESS_KIND__: JSON.stringify('shared'),
      })
    ),
  ],
})

const askPassConfig = merge({}, commonConfig, {
  entry: { 'ask-pass': path.resolve(__dirname, 'src/ask-pass/main') },
  target: 'node',
  plugins: [
<<<<<<< HEAD
    new webpack.DefinePlugin(Object.assign({ }, replacements, { '__PROCESS_KIND__': JSON.stringify('askpass') })),
  ]
=======
    new webpack.DefinePlugin(
      Object.assign({}, replacements, {
        __PROCESS_KIND__: JSON.stringify('askpass'),
      })
    ),
  ],
>>>>>>> bd9a4024
})

const crashConfig = merge({}, commonConfig, {
  entry: { crash: path.resolve(__dirname, 'src/crash/index') },
  target: 'electron-renderer',
  plugins: [
    new HtmlWebpackPlugin({
      title: 'GitHub Desktop',
      filename: 'crash.html',
      chunks: ['crash'],
    }),
    new webpack.DefinePlugin(
      Object.assign({}, replacements, {
        __PROCESS_KIND__: JSON.stringify('crash'),
      })
    ),
  ],
})

const cliConfig = merge({}, commonConfig, {
  entry: { cli: path.resolve(__dirname, 'src/cli/main') },
  target: 'node',
  plugins: [
    new webpack.DefinePlugin(
      Object.assign({}, replacements, {
        __PROCESS_KIND__: JSON.stringify('cli'),
      })
    ),
  ],
})

module.exports = {
  main: mainConfig,
  shared: sharedConfig,
  renderer: rendererConfig,
  askPass: askPassConfig,
  crash: crashConfig,
  cli: cliConfig,
  replacements: replacements,
  externals: commonConfig.externals,
}<|MERGE_RESOLUTION|>--- conflicted
+++ resolved
@@ -38,11 +38,13 @@
   return refMatch[1] || revParse(gitDir, refMatch[2])
 }
 
-function getSHA () {
+function getSHA() {
   // CircleCI does some funny stuff where HEAD points to an packed ref, but
   // luckily it gives us the SHA we want in the environment.
   const circleSHA = process.env.CIRCLE_SHA1
-  if (circleSHA) { return circleSHA }
+  if (circleSHA) {
+    return circleSHA
+  }
 
   return revParse(path.resolve(__dirname, '../.git'), 'HEAD')
 }
@@ -177,17 +179,12 @@
   entry: { 'ask-pass': path.resolve(__dirname, 'src/ask-pass/main') },
   target: 'node',
   plugins: [
-<<<<<<< HEAD
-    new webpack.DefinePlugin(Object.assign({ }, replacements, { '__PROCESS_KIND__': JSON.stringify('askpass') })),
-  ]
-=======
     new webpack.DefinePlugin(
       Object.assign({}, replacements, {
         __PROCESS_KIND__: JSON.stringify('askpass'),
       })
     ),
   ],
->>>>>>> bd9a4024
 })
 
 const crashConfig = merge({}, commonConfig, {
