import { Account } from '../models/account'
import { CommitIdentity } from '../models/commit-identity'
import { IDiff, ImageDiffType } from '../models/diff'
import { Repository, ILocalRepositoryState } from '../models/repository'
import { Branch, IAheadBehind } from '../models/branch'
import { Tip } from '../models/tip'
import { Commit } from '../models/commit'
import { CommittedFileChange, WorkingDirectoryStatus } from '../models/status'
import { CloningRepository } from '../models/cloning-repository'
import { IMenu } from '../models/app-menu'
import { IRemote } from '../models/remote'
import { CloneRepositoryTab } from '../models/clone-repository-tab'
import { BranchesTab } from '../models/branches-tab'
import { PullRequest } from '../models/pull-request'
import { IAuthor } from '../models/author'
import { MergeResultKind } from '../models/merge'
import { ICommitMessage } from '../models/commit-message'
import {
  IRevertProgress,
  Progress,
  ICheckoutProgress,
  ICloneProgress,
} from '../models/progress'
import { Popup } from '../models/popup'

import { IGitHubUser } from './databases/github-user-database'
import { SignInState } from './stores/sign-in-store'

import { WindowState } from './window-state'
import { ExternalEditor } from './editors'
import { Shell } from './shells'
import { ComparisonCache } from './comparison-cache'

import { ApplicationTheme } from '../ui/lib/application-theme'
import { IAccountRepositories } from './stores/api-repositories-store'

export enum SelectionType {
  Repository,
  CloningRepository,
  MissingRepository,
}

export type PossibleSelections =
  | {
      type: SelectionType.Repository
      repository: Repository
      state: IRepositoryState
    }
  | {
      type: SelectionType.CloningRepository
      repository: CloningRepository
      progress: ICloneProgress
    }
  | { type: SelectionType.MissingRepository; repository: Repository }

/** All of the shared app state. */
export interface IAppState {
  readonly accounts: ReadonlyArray<Account>
  /**
   * The current list of repositories tracked in the application
   */
  readonly repositories: ReadonlyArray<Repository | CloningRepository>

  /**
   * A cache of the latest repository state values, keyed by the repository id
   */
  readonly localRepositoryStateLookup: Map<number, ILocalRepositoryState>

  readonly selectedState: PossibleSelections | null

  /**
   * The state of the ongoing (if any) sign in process. See SignInState
   * and SignInStore for more details. Null if no current sign in flow
   * is active. Sign in flows are initiated through the dispatcher methods
   * beginDotComSignIn and beginEnterpriseSign in or via the
   * showDotcomSignInDialog and showEnterpriseSignInDialog methods.
   */
  readonly signInState: SignInState | null

  /**
   * The current state of the window, ie maximized, minimized full-screen etc.
   */
  readonly windowState: WindowState

  /**
   * The current zoom factor of the window represented as a fractional number
   * where 1 equals 100% (ie actual size) and 2 represents 200%.
   */
  readonly windowZoomFactor: number

  /**
   * A value indicating whether or not the current application
   * window has focus.
   */
  readonly appIsFocused: boolean

  readonly showWelcomeFlow: boolean
  readonly focusCommitMessage: boolean
  readonly currentPopup: Popup | null
  readonly currentFoldout: Foldout | null

  /**
   * A list of currently open menus with their selected items
   * in the application menu.
   *
   * The semantics around what constitues an open menu and how
   * selection works is defined by the AppMenu class and the
   * individual components transforming that state.
   *
   * Note that as long as the renderer has received an application
   * menu from the main process there will always be one menu
   * "open", that is the root menu which can't be closed. In other
   * words, a non-zero length appMenuState does not imply that the
   * application menu should be visible. Currently thats defined by
   * whether the app menu is open as a foldout (see currentFoldout).
   *
   * Not applicable on macOS unless the in-app application menu has
   * been explicitly enabled for testing purposes.
   */
  readonly appMenuState: ReadonlyArray<IMenu>

  readonly errors: ReadonlyArray<Error>

  /** Map from the emoji shortcut (e.g., :+1:) to the image's local path. */
  readonly emoji: Map<string, string>

  /**
   * The width of the repository sidebar.
   *
   * This affects the changes and history sidebar
   * as well as the first toolbar section which contains
   * repo selection on all platforms and repo selection and
   * app menu on Windows.
   *
   * Lives on IAppState as opposed to IRepositoryState
   * because it's used in the toolbar as well as the
   * repository.
   */
  readonly sidebarWidth: number

  /** The width of the commit summary column in the history view */
  readonly commitSummaryWidth: number

  /** Whether we should hide the toolbar (and show inverted window controls) */
  readonly titleBarStyle: 'light' | 'dark'

  /**
   * Used to highlight access keys throughout the app when the
   * Alt key is pressed. Only applicable on non-macOS platforms.
   */
  readonly highlightAccessKeys: boolean

  /** Whether we should show the update banner */
  readonly isUpdateAvailableBannerVisible: boolean

  /** Whether we should show the merge success banner */
  readonly successfulMergeBannerState: SuccessfulMergeBannerState

  /** Whether we should show a confirmation dialog */
  readonly askForConfirmationOnRepositoryRemoval: boolean

  /** Whether we should show a confirmation dialog */
  readonly askForConfirmationOnDiscardChanges: boolean

  /** The external editor to use when opening repositories */
  readonly selectedExternalEditor?: ExternalEditor

  /**
   * A cached entry representing an external editor found on the user's machine:
   *
   *  - If the `selectedExternalEditor` can be found, choose that
   *  - Otherwise, if any editors found, this will be set to the first value
   *    based on the search order in `app/src/lib/editors/{platform}.ts`
   *  - If no editors found, this will remain `null`
   */
  readonly resolvedExternalEditor: ExternalEditor | null

  /** What type of visual diff mode we should use to compare images */
  readonly imageDiffType: ImageDiffType

  /** The user's preferred shell. */
  readonly selectedShell: Shell

  /** The current repository filter text. */
  readonly repositoryFilterText: string

  /** The currently selected tab for Clone Repository. */
  readonly selectedCloneRepositoryTab: CloneRepositoryTab

  /** The currently selected tab for the Branches foldout. */
  readonly selectedBranchesTab: BranchesTab

  /** The currently selected appearance (aka theme) */
  readonly selectedTheme: ApplicationTheme

<<<<<<< HEAD
  /** Whether we should automatically change the currently selected appearance (aka theme) */
  readonly automaticallySwitchTheme: boolean
=======
  /**
   * A map keyed on a user account (GitHub.com or GitHub Enterprise)
   * containing an object with repositories that the authenticated
   * user has explicit permission (:read, :write, or :admin) to access
   * as well as information about whether the list of repositories
   * is currently being loaded or not.
   *
   * If a currently signed in account is missing from the map that
   * means that the list of accessible repositories has not yet been
   * loaded. An entry for an account with an empty list of repositories
   * means that no accessible repositories was found for the account.
   *
   * See the ApiRepositoriesStore for more details on loading repositories
   */
  readonly apiRepositories: ReadonlyMap<Account, IAccountRepositories>
>>>>>>> cdaae28d
}

export enum FoldoutType {
  Repository,
  Branch,
  AppMenu,
  AddMenu,
}

export type AppMenuFoldout = {
  type: FoldoutType.AppMenu

  /**
   * Whether or not the application menu was opened with the Alt key, this
   * enables access key highlighting for applicable menu items as well as
   * keyboard navigation by pressing access keys.
   */
  enableAccessKeyNavigation: boolean

  /**
   * Whether the menu was opened by pressing Alt (or Alt+X where X is an
   * access key for one of the top level menu items). This is used as a
   * one-time signal to the AppMenu to use some special semantics for
   * selection and focus. Specifically it will ensure that the last opened
   * menu will receive focus.
   */
  openedWithAccessKey?: boolean
}

export type Foldout =
  | { type: FoldoutType.Repository }
  | { type: FoldoutType.Branch }
  | { type: FoldoutType.AddMenu }
  | AppMenuFoldout

export enum RepositorySectionTab {
  Changes,
  History,
}

/**
 * Stores information about a merge conflict when it occurs
 */
export interface IConflictState {
  readonly currentBranch: string
  readonly currentTip: string
}

export interface IRepositoryState {
  readonly commitSelection: ICommitSelection
  readonly changesState: IChangesState
  readonly compareState: ICompareState
  readonly selectedSection: RepositorySectionTab

  /**
   * The name and email that will be used for the author info
   * when committing barring any race where user.name/user.email is
   * updated between us reading it and a commit being made
   * (ie we don't currently use this value explicitly when committing)
   */
  readonly commitAuthor: CommitIdentity | null

  readonly branchesState: IBranchesState

  /**
   * Mapping from lowercased email addresses to the associated GitHub user. Note
   * that an email address may not have an associated GitHub user, or the user
   * may still be loading.
   */
  readonly gitHubUsers: Map<string, IGitHubUser>

  /** The commits loaded, keyed by their full SHA. */
  readonly commitLookup: Map<string, Commit>

  /**
   * The ordered local commit SHAs. The commits themselves can be looked up in
   * `commitLookup.`
   */
  readonly localCommitSHAs: ReadonlyArray<string>

  /** The remote currently associated with the repository, if defined in the configuration */
  readonly remote: IRemote | null

  /** The state of the current branch in relation to its upstream. */
  readonly aheadBehind: IAheadBehind | null

  /** Is a push/pull/update in progress? */
  readonly isPushPullFetchInProgress: boolean

  /** Is a commit in progress? */
  readonly isCommitting: boolean

  /** The date the repository was last fetched. */
  readonly lastFetched: Date | null

  /**
   * If we're currently working on switching to a new branch this
   * provides insight into the progress of that operation.
   *
   * null if no current branch switch operation is in flight.
   */
  readonly checkoutProgress: ICheckoutProgress | null

  /**
   * If we're currently working on pushing a branch, fetching
   * from a remote or pulling a branch this provides insight
   * into the progress of that operation.
   *
   * null if no such operation is in flight.
   */
  readonly pushPullFetchProgress: Progress | null

  /**
   * If we're currently reverting a commit and it involves LFS progress, this
   * will contain the LFS progress.
   *
   * null if no such operation is in flight.
   */
  readonly revertProgress: IRevertProgress | null

  /** The current branch filter text. */
  readonly branchFilterText: string

  /** The current pull request filter text. */
  readonly pullRequestFilterText: string
}

export interface IBranchesState {
  /**
   * The current tip of HEAD, either a branch, a commit (if HEAD is
   * detached) or an unborn branch (a branch with no commits).
   */
  readonly tip: Tip

  /**
   * The default branch for a given repository. Most commonly this
   * will be the 'master' branch but GitHub users are able to change
   * their default branch in the web UI.
   */
  readonly defaultBranch: Branch | null

  /**
   * A list of all branches (remote and local) that's currently in
   * the repository.
   */
  readonly allBranches: ReadonlyArray<Branch>

  /**
   * A list of zero to a few (at time of writing 5 but check loadRecentBranches
   * in git-store for definitive answer) branches that have been checked out
   * recently. This list is compiled by reading the reflog and tracking branch
   * switches over the last couple of thousand reflog entries.
   */
  readonly recentBranches: ReadonlyArray<Branch>

  /** The open pull requests in the repository. */
  readonly openPullRequests: ReadonlyArray<PullRequest>

  /** Are we currently loading pull requests? */
  readonly isLoadingPullRequests: boolean

  /** The pull request associated with the current branch. */
  readonly currentPullRequest: PullRequest | null
}

export interface ICommitSelection {
  /** The commit currently selected in the app */
  readonly sha: string | null

  /** The list of files associated with the current commit */
  readonly changedFiles: ReadonlyArray<CommittedFileChange>

  /** The selected file inside the selected commit */
  readonly file: CommittedFileChange | null

  /** The diff of the currently-selected file */
  readonly diff: IDiff | null
}

export interface IChangesState {
  readonly workingDirectory: WorkingDirectoryStatus

  /**
   * The ID of the selected files. The files themselves can be looked up in
   * `workingDirectory`.
   */
  readonly selectedFileIDs: string[]

  readonly diff: IDiff | null

  /** The commit message for a work-in-progress commit in the changes view. */
  readonly commitMessage: ICommitMessage | null

  /**
   * Whether or not to show a field for adding co-authors to
   * a commit (currently only supported for GH/GHE repositories)
   */
  readonly showCoAuthoredBy: boolean

  /**
   * A list of authors (name, email pairs) which have been
   * entered into the co-authors input box in the commit form
   * and which _may_ be used in the subsequent commit to add
   * Co-Authored-By commit message trailers depending on whether
   * the user has chosen to do so.
   */
  readonly coAuthors: ReadonlyArray<IAuthor>

  /**
   * Stores information about a merge conflict when it occurs
   *
   * The absence of a value means there is no merge conflict
   */
  readonly conflictState: IConflictState | null
}

/**
 * This represents the various states the History tab can be in.
 *
 * By default, it should show the history of the current branch.
 */
export enum HistoryTabMode {
  History = 'History',
  Compare = 'Compare',
}

/**
 * This represents whether the compare tab is currently viewing the
 * commits ahead or behind when merging some other branch into your
 * current branch.
 */
export enum ComparisonMode {
  Ahead = 'Ahead',
  Behind = 'Behind',
}

/**
 * The default comparison state is to display the history for the current
 * branch.
 */
export interface IDisplayHistory {
  readonly kind: HistoryTabMode.History
}

/**
 * When the user has chosen another branch to compare, using their current
 * branch as the base branch.
 */
export interface ICompareBranch {
  readonly kind: HistoryTabMode.Compare

  /** The chosen comparison mode determines which commits to show */
  readonly comparisonMode: ComparisonMode.Ahead | ComparisonMode.Behind

  /** The branch to compare against the base branch */
  readonly comparisonBranch: Branch

  /** The number of commits the selected branch is ahead/behind the current branch */
  readonly aheadBehind: IAheadBehind
}

export interface ICompareState {
  /** Show the diverging notification banner */
  readonly isDivergingBranchBannerVisible: boolean

  /** The current state of the compare form, based on user input */
  readonly formState: IDisplayHistory | ICompareBranch

  /** The result of merging the compare branch into the current branch, if a branch selected */
  readonly mergeStatus: MergeResultStatus | null

  /** Whether the branch list should be expanded or hidden */
  readonly showBranchList: boolean

  /** The text entered into the compare branch filter text box */
  readonly filterText: string

  /** The SHA associated with the most recent history state */
  readonly tip: string | null

  /** The SHAs of commits to render in the compare list */
  readonly commitSHAs: ReadonlyArray<string>

  /** A list of all branches (remote and local) currently in the repository. */
  readonly allBranches: ReadonlyArray<Branch>

  /**
   * A list of zero to a few (at time of writing 5 but check loadRecentBranches
   * in git-store for definitive answer) branches that have been checked out
   * recently. This list is compiled by reading the reflog and tracking branch
   * switches over the last couple of thousand reflog entries.
   */
  readonly recentBranches: ReadonlyArray<Branch>

  /**
   * The default branch for a given repository. Most commonly this
   * will be the 'master' branch but GitHub users are able to change
   * their default branch in the web UI.
   */
  readonly defaultBranch: Branch | null

  /**
   * A local cache of ahead/behind computations to compare other refs to the current branch
   */
  readonly aheadBehindCache: ComparisonCache

  /**
   * The best candidate branch to compare the current branch to.
   * Also includes the ahead/behind info for the inferred branch
   * relative to the current branch.
   */
  readonly inferredComparisonBranch: {
    branch: Branch | null
    aheadBehind: IAheadBehind | null
  }
}

export interface ICompareFormUpdate {
  /** The updated filter text to set */
  readonly filterText: string

  /** Thew new state of the branches list */
  readonly showBranchList: boolean
}

export type MergeResultStatus =
  | {
      kind: MergeResultKind.Loading
    }
  | {
      kind: MergeResultKind.Conflicts
      conflictedFiles: number
    }
  | { kind: MergeResultKind.Clean }
  | { kind: MergeResultKind.Invalid }

export interface IViewHistory {
  readonly kind: HistoryTabMode.History
}

export interface ICompareToBranch {
  readonly kind: HistoryTabMode.Compare
  readonly branch: Branch
  readonly comparisonMode: ComparisonMode.Ahead | ComparisonMode.Behind
}

/**
 * An action to send to the application store to update the compare state
 */
export type CompareAction = IViewHistory | ICompareToBranch

export type SuccessfulMergeBannerState = {
  ourBranch: string
  theirBranch?: string
} | null<|MERGE_RESOLUTION|>--- conflicted
+++ resolved
@@ -193,10 +193,9 @@
   /** The currently selected appearance (aka theme) */
   readonly selectedTheme: ApplicationTheme
 
-<<<<<<< HEAD
   /** Whether we should automatically change the currently selected appearance (aka theme) */
   readonly automaticallySwitchTheme: boolean
-=======
+
   /**
    * A map keyed on a user account (GitHub.com or GitHub Enterprise)
    * containing an object with repositories that the authenticated
@@ -212,7 +211,6 @@
    * See the ApiRepositoriesStore for more details on loading repositories
    */
   readonly apiRepositories: ReadonlyMap<Account, IAccountRepositories>
->>>>>>> cdaae28d
 }
 
 export enum FoldoutType {
