import { StatsDatabase, ILaunchStats, IDailyMeasures } from './stats-database'
import { getDotComAPIEndpoint } from '../api'
import { getVersion } from '../../ui/lib/app-proxy'
import { hasShownWelcomeFlow } from '../welcome'
import { Account } from '../../models/account'
import { getOS } from '../get-os'
import { getGUID } from './get-guid'
import { Repository } from '../../models/repository'
import { merge } from '../../lib/merge'
import { getPersistedThemeName } from '../../ui/lib/application-theme'

const StatsEndpoint = 'https://central.github.com/api/usage/desktop'

/** The URL to the stats samples page. */
export const SamplesURL = 'https://desktop.github.com/usage-data/'

const LastDailyStatsReportKey = 'last-daily-stats-report'

/** The localStorage key for whether the user has opted out. */
const StatsOptOutKey = 'stats-opt-out'

/** Have we successfully sent the stats opt-in? */
const HasSentOptInPingKey = 'has-sent-stats-opt-in-ping'

/** How often daily stats should be submitted (i.e., 24 hours). */
const DailyStatsReportInterval = 1000 * 60 * 60 * 24

const DefaultDailyMeasures: IDailyMeasures = {
  commits: 0,
  partialCommits: 0,
  openShellCount: 0,
  coAuthoredCommits: 0,
  branchComparisons: 0,
  defaultBranchComparisons: 0,
  mergesInitiatedFromComparison: 0,
  updateFromDefaultBranchMenuCount: 0,
  mergeIntoCurrentBranchMenuCount: 0,
  prBranchCheckouts: 0,
  repoWithIndicatorClicked: 0,
  repoWithoutIndicatorClicked: 0,
  divergingBranchBannerDismissal: 0,
  divergingBranchBannerInitatedMerge: 0,
  divergingBranchBannerInitiatedCompare: 0,
<<<<<<< HEAD
  divergingBranchBannerInfluencedCompare: 0,
=======
  divergingBranchBannerInfluencedMerge: 0,
>>>>>>> c28aeaa8
  divergingBranchBannerDisplayed: 0,
}

interface ICalculatedStats {
  /** The app version. */
  readonly version: string

  /** The OS version. */
  readonly osVersion: string

  /** The platform. */
  readonly platform: string

  /** The number of total repositories. */
  readonly repositoryCount: number

  /** The number of GitHub repositories. */
  readonly gitHubRepositoryCount: number

  /** The install ID. */
  readonly guid: string

  /** Is the user logged in with a GitHub.com account? */
  readonly dotComAccount: boolean

  /** Is the user logged in with an Enterprise account? */
  readonly enterpriseAccount: boolean

  /**
   * The name of the currently selected theme/application
   * appearance as set at time of stats submission.
   */
  readonly theme: string

  readonly eventType: 'usage'
}

type DailyStats = ICalculatedStats & ILaunchStats & IDailyMeasures

/** The store for the app's stats. */
export class StatsStore {
  private readonly db: StatsDatabase

  /** Has the user opted out of stats reporting? */
  private optOut: boolean

  public constructor(db: StatsDatabase) {
    this.db = db

    const optOutValue = localStorage.getItem(StatsOptOutKey)
    if (optOutValue) {
      this.optOut = !!parseInt(optOutValue, 10)

      // If the user has set an opt out value but we haven't sent the ping yet,
      // give it a shot now.
      if (!localStorage.getItem(HasSentOptInPingKey)) {
        this.sendOptInStatusPing(!this.optOut)
      }
    } else {
      this.optOut = false
    }
  }

  /** Should the app report its daily stats? */
  private shouldReportDailyStats(): boolean {
    const lastDateString = localStorage.getItem(LastDailyStatsReportKey)
    let lastDate = 0
    if (lastDateString && lastDateString.length > 0) {
      lastDate = parseInt(lastDateString, 10)
    }

    if (isNaN(lastDate)) {
      lastDate = 0
    }

    const now = Date.now()
    return now - lastDate > DailyStatsReportInterval
  }

  /** Report any stats which are eligible for reporting. */
  public async reportStats(
    accounts: ReadonlyArray<Account>,
    repositories: ReadonlyArray<Repository>
  ) {
    if (this.optOut) {
      return
    }

    // Never report stats while in dev or test. They could be pretty crazy.
    if (__DEV__ || process.env.TEST_ENV) {
      return
    }

    // don't report until the user has had a chance to view and opt-in for
    // sharing their stats with us
    if (!hasShownWelcomeFlow()) {
      return
    }

    if (!this.shouldReportDailyStats()) {
      return
    }

    const now = Date.now()
    const stats = await this.getDailyStats(accounts, repositories)

    try {
      const response = await this.post(stats)
      if (!response.ok) {
        throw new Error(
          `Unexpected status: ${response.statusText} (${response.status})`
        )
      }

      log.info('Stats reported.')

      await this.clearDailyStats()
      localStorage.setItem(LastDailyStatsReportKey, now.toString())
    } catch (e) {
      log.error('Error reporting stats:', e)
    }
  }

  /** Record the given launch stats. */
  public async recordLaunchStats(stats: ILaunchStats) {
    await this.db.launches.add(stats)
  }

  /** Clear the stored daily stats. */
  private async clearDailyStats() {
    await this.db.launches.clear()
    await this.db.dailyMeasures.clear()
  }

  /** Get the daily stats. */
  private async getDailyStats(
    accounts: ReadonlyArray<Account>,
    repositories: ReadonlyArray<Repository>
  ): Promise<DailyStats> {
    const launchStats = await this.getAverageLaunchStats()
    const dailyMeasures = await this.getDailyMeasures()
    const userType = this.determineUserType(accounts)
    const repositoryCounts = this.categorizedRepositoryCounts(repositories)

    return {
      eventType: 'usage',
      version: getVersion(),
      osVersion: getOS(),
      platform: process.platform,
      theme: getPersistedThemeName(),
      ...launchStats,
      ...dailyMeasures,
      ...userType,
      guid: getGUID(),
      ...repositoryCounts,
    }
  }

  private categorizedRepositoryCounts(repositories: ReadonlyArray<Repository>) {
    return {
      repositoryCount: repositories.length,
      gitHubRepositoryCount: repositories.filter(r => r.gitHubRepository)
        .length,
    }
  }

  /** Determines if an account is a dotCom and/or enterprise user */
  private determineUserType(accounts: ReadonlyArray<Account>) {
    const dotComAccount = !!accounts.find(
      a => a.endpoint === getDotComAPIEndpoint()
    )
    const enterpriseAccount = !!accounts.find(
      a => a.endpoint !== getDotComAPIEndpoint()
    )

    return {
      dotComAccount,
      enterpriseAccount,
    }
  }

  /** Calculate the average launch stats. */
  private async getAverageLaunchStats(): Promise<ILaunchStats> {
    const launches:
      | ReadonlyArray<ILaunchStats>
      | undefined = await this.db.launches.toArray()
    if (!launches || !launches.length) {
      return {
        mainReadyTime: -1,
        loadTime: -1,
        rendererReadyTime: -1,
      }
    }

    const start: ILaunchStats = {
      mainReadyTime: 0,
      loadTime: 0,
      rendererReadyTime: 0,
    }

    const totals = launches.reduce((running, current) => {
      return {
        mainReadyTime: running.mainReadyTime + current.mainReadyTime,
        loadTime: running.loadTime + current.loadTime,
        rendererReadyTime:
          running.rendererReadyTime + current.rendererReadyTime,
      }
    }, start)

    return {
      mainReadyTime: totals.mainReadyTime / launches.length,
      loadTime: totals.loadTime / launches.length,
      rendererReadyTime: totals.rendererReadyTime / launches.length,
    }
  }

  /** Get the daily measures. */
  private async getDailyMeasures(): Promise<IDailyMeasures> {
    const measures:
      | IDailyMeasures
      | undefined = await this.db.dailyMeasures.limit(1).first()
    return {
      ...DefaultDailyMeasures,
      ...measures,
      // We could spread the database ID in, but we really don't want it.
      id: undefined,
    }
  }

  private async updateDailyMeasures<K extends keyof IDailyMeasures>(
    fn: (measures: IDailyMeasures) => Pick<IDailyMeasures, K>
  ): Promise<void> {
    const defaultMeasures = DefaultDailyMeasures
    await this.db.transaction('rw', this.db.dailyMeasures, async () => {
      const measures = await this.db.dailyMeasures.limit(1).first()
      const measuresWithDefaults = {
        ...defaultMeasures,
        ...measures,
      }
      const newMeasures = merge(measuresWithDefaults, fn(measuresWithDefaults))

      return this.db.dailyMeasures.put(newMeasures)
    })
  }

  /** Record that a commit was accomplished. */
  public recordCommit(): Promise<void> {
    return this.updateDailyMeasures(m => ({
      commits: m.commits + 1,
    }))
  }

  /** Record that a partial commit was accomplished. */
  public recordPartialCommit(): Promise<void> {
    return this.updateDailyMeasures(m => ({
      partialCommits: m.partialCommits + 1,
    }))
  }

  /** Record that a commit was created with one or more co-authors. */
  public recordCoAuthoredCommit(): Promise<void> {
    return this.updateDailyMeasures(m => ({
      coAuthoredCommits: m.coAuthoredCommits + 1,
    }))
  }

  /** Record that the user opened a shell. */
  public recordOpenShell(): Promise<void> {
    return this.updateDailyMeasures(m => ({
      openShellCount: m.openShellCount + 1,
    }))
  }

  /** Record that a branch comparison has been made */
  public recordBranchComparison(): Promise<void> {
    return this.updateDailyMeasures(m => ({
      branchComparisons: m.branchComparisons + 1,
    }))
  }

  /** Record that a branch comparison has been made to the `master` branch */
  public recordDefaultBranchComparison(): Promise<void> {
    return this.updateDailyMeasures(m => ({
      defaultBranchComparisons: m.defaultBranchComparisons + 1,
    }))
  }

  /** Record that a merge has been initiated from the `compare` sidebar */
  public recordCompareInitiatedMerge(): Promise<void> {
    return this.updateDailyMeasures(m => ({
      mergesInitiatedFromComparison: m.mergesInitiatedFromComparison + 1,
    }))
  }

  /** Record that a merge has been initiated from the `Branch -> Update From Default Branch` menu item */
  public recordMenuInitiatedUpdate(): Promise<void> {
    return this.updateDailyMeasures(m => ({
      updateFromDefaultBranchMenuCount: m.updateFromDefaultBranchMenuCount + 1,
    }))
  }

  /** Record that a merge has been initiated from the `Branch -> Merge Into Current Branch` menu item */
  public recordMenuInitiatedMerge(): Promise<void> {
    return this.updateDailyMeasures(m => ({
      mergeIntoCurrentBranchMenuCount: m.mergeIntoCurrentBranchMenuCount + 1,
    }))
  }

  /** Record that the user checked out a PR branch */
  public recordPRBranchCheckout(): Promise<void> {
    return this.updateDailyMeasures(m => ({
      prBranchCheckouts: m.prBranchCheckouts + 1,
    }))
  }

  public recordRepoClicked(repoHasIndicator: boolean): Promise<void> {
    if (repoHasIndicator) {
      return this.updateDailyMeasures(m => ({
        repoWithIndicatorClicked: m.repoWithIndicatorClicked + 1,
      }))
    }
    return this.updateDailyMeasures(m => ({
      repoWithoutIndicatorClicked: m.repoWithoutIndicatorClicked + 1,
    }))
  }

  /** Set whether the user has opted out of stats reporting. */
  public async setOptOut(optOut: boolean): Promise<void> {
    const changed = this.optOut !== optOut

    this.optOut = optOut

    localStorage.setItem(StatsOptOutKey, optOut ? '1' : '0')

    if (changed) {
      await this.sendOptInStatusPing(!optOut)
    }
  }

  /** Has the user opted out of stats reporting? */
  public getOptOut(): boolean {
    return this.optOut
  }

  /** Record that user dismissed diverging branch notification */
  public async recordDivergingBranchBannerDismissal(): Promise<void> {
    return this.updateDailyMeasures(m => ({
      divergingBranchBannerDismissal: m.divergingBranchBannerDismissal + 1,
    }))
  }

  /** Record that user initiated a merge from within the notification banner */
  public async recordDivergingBranchBannerInitatedMerge(): Promise<void> {
    return this.updateDailyMeasures(m => ({
      divergingBranchBannerInitatedMerge:
        m.divergingBranchBannerInitatedMerge + 1,
    }))
  }

  /** Record that user initiated a compare from within the notification banner */
  public async recordDivergingBranchBannerInitiatedCompare(): Promise<void> {
    return this.updateDailyMeasures(m => ({
      divergingBranchBannerInitiatedCompare:
        m.divergingBranchBannerInitiatedCompare + 1,
    }))
  }

  /**
   * Record that user initiated a merge after getting to compare view
   * from within notificatio banner
   */
<<<<<<< HEAD
  public async recordDivergingBranchBannerInfluencedCompare(): Promise<void> {
    return this.updateDailyMeasures(m => ({
      divergingBranchBannerInfluencedCompare:
        m.divergingBranchBannerInfluencedCompare + 1,
=======
  public async recordDivergingBranchBannerInfluencedMerge(): Promise<void> {
    return this.updateDailyMeasures(m => ({
      divergingBranchBannerInfluencedMerge:
        m.divergingBranchBannerInfluencedMerge + 1,
>>>>>>> c28aeaa8
    }))
  }

  /** Record that the user was shown the notification banner */
  public async recordDivergingBranchBannerDisplayed(): Promise<void> {
    return this.updateDailyMeasures(m => ({
      divergingBranchBannerDisplayed: m.divergingBranchBannerDisplayed + 1,
    }))
  }

  /** Post some data to our stats endpoint. */
  private post(body: object): Promise<Response> {
    const options: RequestInit = {
      method: 'POST',
      headers: new Headers({ 'Content-Type': 'application/json' }),
      body: JSON.stringify(body),
    }

    return fetch(StatsEndpoint, options)
  }

  private async sendOptInStatusPing(optIn: boolean): Promise<void> {
    const direction = optIn ? 'in' : 'out'
    try {
      const response = await this.post({
        eventType: 'ping',
        optIn,
      })
      if (!response.ok) {
        throw new Error(
          `Unexpected status: ${response.statusText} (${response.status})`
        )
      }

      localStorage.setItem(HasSentOptInPingKey, '1')

      log.info(`Opt ${direction} reported.`)
    } catch (e) {
      log.error(`Error reporting opt ${direction}:`, e)
    }
  }
}<|MERGE_RESOLUTION|>--- conflicted
+++ resolved
@@ -41,11 +41,7 @@
   divergingBranchBannerDismissal: 0,
   divergingBranchBannerInitatedMerge: 0,
   divergingBranchBannerInitiatedCompare: 0,
-<<<<<<< HEAD
-  divergingBranchBannerInfluencedCompare: 0,
-=======
   divergingBranchBannerInfluencedMerge: 0,
->>>>>>> c28aeaa8
   divergingBranchBannerDisplayed: 0,
 }
 
@@ -417,17 +413,10 @@
    * Record that user initiated a merge after getting to compare view
    * from within notificatio banner
    */
-<<<<<<< HEAD
-  public async recordDivergingBranchBannerInfluencedCompare(): Promise<void> {
-    return this.updateDailyMeasures(m => ({
-      divergingBranchBannerInfluencedCompare:
-        m.divergingBranchBannerInfluencedCompare + 1,
-=======
   public async recordDivergingBranchBannerInfluencedMerge(): Promise<void> {
     return this.updateDailyMeasures(m => ({
       divergingBranchBannerInfluencedMerge:
         m.divergingBranchBannerInfluencedMerge + 1,
->>>>>>> c28aeaa8
     }))
   }
 
