import * as Fs from 'fs'
import * as Path from 'path'
import { Emitter, Disposable } from 'event-kit'
import { Repository } from '../../models/repository'
import { WorkingDirectoryFileChange, AppFileStatus } from '../../models/status'
import { Branch, BranchType } from '../../models/branch'
import { Tip, TipState } from '../../models/tip'
import { Account } from '../../models/account'
import { Commit } from '../../models/commit'
import { IRemote } from '../../models/remote'
import { IFetchProgress } from '../app-state'

import { IAppShell } from '../../lib/dispatcher/app-shell'
import { ErrorWithMetadata, IErrorMetadata } from '../error-with-metadata'
import { structuralEquals } from '../../lib/equality'
import { compare } from '../../lib/compare'
import { queueWorkHigh } from '../../lib/queue-work'

import {
  reset,
  GitResetMode,
  getDefaultRemote,
  getRemotes,
  fetch as fetchRepo,
  fetchRefspec,
  getRecentBranches,
  getBranches,
  deleteRef,
  IAheadBehind,
  getBranchAheadBehind,
  getCommits,
  merge,
  setRemoteURL,
  removeFromIndex,
  getStatus,
  IStatusResult,
  getCommit,
  IndexStatus,
  getIndexChanges,
  checkoutIndex,
  resetPaths,
} from '../git'

/** The number of commits to load from history per batch. */
const CommitBatchSize = 100

const LoadingHistoryRequestKey = 'history'

/** The max number of recent branches to find. */
const RecentBranchesLimit = 5

<<<<<<< HEAD
=======
/** File statuses which indicate the file exists on disk. */
const OnDiskStatuses = new Set([
  AppFileStatus.New,
  AppFileStatus.Modified,
  AppFileStatus.Renamed,
  AppFileStatus.Conflicted,
])

/**
 * File statuses which indicate the file has previously been committed to the
 * repository.
 */
const CommittedStatuses = new Set([
  AppFileStatus.Modified,
  AppFileStatus.Deleted,
  AppFileStatus.Renamed,
  AppFileStatus.Conflicted,
])

>>>>>>> 9d5aa6f7
/** A commit message summary and description. */
export interface ICommitMessage {
  readonly summary: string
  readonly description: string | null
}

/** The store for a repository's git data. */
export class GitStore {
  private readonly emitter = new Emitter()

  private readonly shell: IAppShell

  /** The commits keyed by their SHA. */
  public readonly commits = new Map<string, Commit>()

  private _history: ReadonlyArray<string> = new Array()

  private readonly requestsInFight = new Set<string>()

  private readonly repository: Repository

  private _tip: Tip = { kind: TipState.Unknown }

  private _defaultBranch: Branch | null = null

  private _allBranches: ReadonlyArray<Branch> = []

  private _recentBranches: ReadonlyArray<Branch> = []

  private _localCommitSHAs: ReadonlyArray<string> = []

  private _commitMessage: ICommitMessage | null

  private _contextualCommitMessage: ICommitMessage | null

  private _aheadBehind: IAheadBehind | null = null

  private _remote: IRemote | null = null

  private _lastFetched: Date | null = null

  public constructor(repository: Repository, shell: IAppShell) {
    this.repository = repository
    this.shell = shell
  }

  private emitUpdate() {
    this.emitter.emit('did-update', {})
  }

  private emitNewCommitsLoaded(commits: ReadonlyArray<Commit>) {
    this.emitter.emit('did-load-new-commits', commits)
  }

  private emitError(error: Error) {
    this.emitter.emit('did-error', error)
  }

  /** Register a function to be called when the store updates. */
  public onDidUpdate(fn: () => void): Disposable {
    return this.emitter.on('did-update', fn)
  }

  /** Register a function to be called when the store loads new commits. */
  public onDidLoadNewCommits(
    fn: (commits: ReadonlyArray<Commit>) => void
  ): Disposable {
    return this.emitter.on('did-load-new-commits', fn)
  }

  /** Register a function to be called when an error occurs. */
  public onDidError(fn: (error: Error) => void): Disposable {
    return this.emitter.on('did-error', fn)
  }

  /** Load history from HEAD. */
  public async loadHistory() {
    if (this.requestsInFight.has(LoadingHistoryRequestKey)) {
      return
    }

    this.requestsInFight.add(LoadingHistoryRequestKey)

    let commits = await this.performFailableOperation(() =>
      getCommits(this.repository, 'HEAD', CommitBatchSize)
    )
    if (!commits) {
      return
    }

    let existingHistory = this._history
    if (existingHistory.length > 0) {
      const mostRecent = existingHistory[0]
      const index = commits.findIndex(c => c.sha === mostRecent)
      // If we found the old HEAD, then we can just splice the new commits into
      // the history we already loaded.
      //
      // But if we didn't, it means the history we had and the history we just
      // loaded have diverged significantly or in some non-trivial way
      // (e.g., HEAD reset). So just throw it out and we'll start over fresh.
      if (index > -1) {
        commits = commits.slice(0, index)
      } else {
        existingHistory = []
      }
    }

    this._history = [...commits.map(c => c.sha), ...existingHistory]
    this.storeCommits(commits)

    this.requestsInFight.delete(LoadingHistoryRequestKey)

    this.emitNewCommitsLoaded(commits)
    this.emitUpdate()
  }

  /** Load the next batch of history, starting from the last loaded commit. */
  public async loadNextHistoryBatch() {
    if (this.requestsInFight.has(LoadingHistoryRequestKey)) {
      return
    }

    if (!this.history.length) {
      return
    }

    const lastSHA = this.history[this.history.length - 1]
    const requestKey = `history/${lastSHA}`
    if (this.requestsInFight.has(requestKey)) {
      return
    }

    this.requestsInFight.add(requestKey)

    const commits = await this.performFailableOperation(() =>
      getCommits(this.repository, `${lastSHA}^`, CommitBatchSize)
    )
    if (!commits) {
      return
    }

    this._history = this._history.concat(commits.map(c => c.sha))
    this.storeCommits(commits)

    this.requestsInFight.delete(requestKey)

    this.emitNewCommitsLoaded(commits)
    this.emitUpdate()
  }

  /** The list of ordered SHAs. */
  public get history(): ReadonlyArray<string> {
    return this._history
  }

  /** Load all the branches. */
  public async loadBranches() {
    const [localAndRemoteBranches, recentBranchNames] = await Promise.all([
      this.performFailableOperation(() => getBranches(this.repository)) || [],
      this.performFailableOperation(() =>
        getRecentBranches(this.repository, RecentBranchesLimit)
      ),
    ])

    if (!localAndRemoteBranches) {
      return
    }

    this._allBranches = this.mergeRemoteAndLocalBranches(localAndRemoteBranches)

    this.refreshDefaultBranch()
    this.refreshRecentBranches(recentBranchNames)

    const commits = this._allBranches.map(b => b.tip)

    for (const commit of commits) {
      this.commits.set(commit.sha, commit)
    }

    this.emitNewCommitsLoaded(commits)
    this.emitUpdate()
  }

  /**
   * Takes a list of local and remote branches and filters out "duplicate"
   * remote branches, i.e. remote branches that we already have a local
   * branch tracking.
   */
  private mergeRemoteAndLocalBranches(
    branches: ReadonlyArray<Branch>
  ): ReadonlyArray<Branch> {
    const localBranches = new Array<Branch>()
    const remoteBranches = new Array<Branch>()

    for (const branch of branches) {
      if (branch.type === BranchType.Local) {
        localBranches.push(branch)
      } else if (branch.type === BranchType.Remote) {
        remoteBranches.push(branch)
      }
    }

    const upstreamBranchesAdded = new Set<string>()
    const allBranchesWithUpstream = new Array<Branch>()

    for (const branch of localBranches) {
      allBranchesWithUpstream.push(branch)

      if (branch.upstream) {
        upstreamBranchesAdded.add(branch.upstream)
      }
    }

    for (const branch of remoteBranches) {
      // This means we already added the local branch of this remote branch, so
      // we don't need to add it again.
      if (upstreamBranchesAdded.has(branch.name)) {
        continue
      }

      allBranchesWithUpstream.push(branch)
    }

    return allBranchesWithUpstream
  }

  private refreshDefaultBranch() {
    let defaultBranchName: string | null = 'master'
    const gitHubRepository = this.repository.gitHubRepository
    if (gitHubRepository && gitHubRepository.defaultBranch) {
      defaultBranchName = gitHubRepository.defaultBranch
    }

    if (defaultBranchName) {
      // Find the default branch among all of our branches, giving
      // priority to local branches by sorting them before remotes
      this._defaultBranch =
        this._allBranches
          .filter(b => b.name === defaultBranchName)
          .sort((x, y) => compare(x.type, y.type))
          .shift() || null
    } else {
      this._defaultBranch = null
    }
  }

  private refreshRecentBranches(
    recentBranchNames: ReadonlyArray<string> | undefined
  ) {
    if (!recentBranchNames || !recentBranchNames.length) {
      this._recentBranches = []
      return
    }

    const branchesByName = this._allBranches.reduce(
      (map, branch) => map.set(branch.name, branch),
      new Map<string, Branch>()
    )

    const recentBranches = new Array<Branch>()
    for (const name of recentBranchNames) {
      const branch = branchesByName.get(name)
      if (!branch) {
        // This means the recent branch has been deleted. That's fine.
        continue
      }

      recentBranches.push(branch)
    }

    this._recentBranches = recentBranches
  }

  /** The current branch. */
  public get tip(): Tip {
    return this._tip
  }

  /** The default branch, or `master` if there is no default. */
  public get defaultBranch(): Branch | null {
    return this._defaultBranch
  }

  /** All branches, including the current branch and the default branch. */
  public get allBranches(): ReadonlyArray<Branch> {
    return this._allBranches
  }

  /** The most recently checked out branches. */
  public get recentBranches(): ReadonlyArray<Branch> {
    return this._recentBranches
  }

  /**
   * Load local commits into memory for the current repository.
   *
   * @param branch The branch to query for unpublished commits.
   *
   * If the tip of the repository does not have commits (i.e. is unborn), this
   * should be invoked with `null`, which clears any existing commits from the
   * store.
   */
  public async loadLocalCommits(branch: Branch | null): Promise<void> {
    if (branch === null) {
      this._localCommitSHAs = []
      return
    }

    let localCommits: ReadonlyArray<Commit> | undefined
    if (branch.upstream) {
      const revRange = `${branch.upstream}..${branch.name}`
      localCommits = await this.performFailableOperation(() =>
        getCommits(this.repository, revRange, CommitBatchSize)
      )
    } else {
      localCommits = await this.performFailableOperation(() =>
        getCommits(this.repository, 'HEAD', CommitBatchSize, [
          '--not',
          '--remotes',
        ])
      )
    }

    if (!localCommits) {
      return
    }

    this.storeCommits(localCommits)
    this._localCommitSHAs = localCommits.map(c => c.sha)
    this.emitUpdate()
  }

  /**
   * The ordered array of local commit SHAs. The commits themselves can be
   * looked up in `commits`.
   */
  public get localCommitSHAs(): ReadonlyArray<string> {
    return this._localCommitSHAs
  }

  /** Store the given commits. */
  private storeCommits(commits: ReadonlyArray<Commit>) {
    for (const commit of commits) {
      this.commits.set(commit.sha, commit)
    }
  }

  /**
   * Undo a specific commit for the current repository.
   *
   * @param commit - The commit to remove - should be the tip of the current branch.
   */
  public async undoCommit(commit: Commit): Promise<void> {
    // For an initial commit, just delete the reference but leave HEAD. This
    // will make the branch unborn again.
    let success: true | undefined = undefined
    if (commit.parentSHAs.length === 0) {
      success = await this.performFailableOperation(() =>
        deleteRef(this.repository, 'HEAD', 'Reverting first commit')
      )
    } else {
      success = await this.performFailableOperation(() =>
        reset(this.repository, GitResetMode.Mixed, commit.parentSHAs[0])
      )
    }

    if (success) {
      this._contextualCommitMessage = {
        summary: commit.summary,
        description: commit.body,
      }
    }

    this.emitUpdate()
  }

  /**
   * Perform an operation that may fail by throwing an error. If an error is
   * thrown, catch it and emit it, and return `undefined`.
   *
   * @param errorMetadata - The metadata which should be attached to any errors
   *                        that are thrown.
   */
  public async performFailableOperation<T>(
    fn: () => Promise<T>,
    errorMetadata?: IErrorMetadata
  ): Promise<T | undefined> {
    try {
      const result = await fn()
      return result
    } catch (e) {
      if (errorMetadata) {
        e = new ErrorWithMetadata(e, errorMetadata)
      }

      this.emitError(e)
      return undefined
    }
  }

  /** The commit message for a work-in-progress commit in the changes view. */
  public get commitMessage(): ICommitMessage | null {
    return this._commitMessage
  }

  /**
   * The commit message to use based on the contex of the repository, e.g., the
   * message from a recently undone commit.
   */
  public get contextualCommitMessage(): ICommitMessage | null {
    return this._contextualCommitMessage
  }

  /**
   * Fetch the default remote, using the given account for authentication.
   *
   * @param account          - The account to use for authentication if needed.
   * @param backgroundTask   - Was the fetch done as part of a background task?
   * @param progressCallback - A function that's called with information about
   *                           the overall fetch progress.
   */
  public async fetch(
    account: Account | null,
    backgroundTask: boolean,
    progressCallback?: (fetchProgress: IFetchProgress) => void
  ): Promise<void> {
    const remote = this.remote
    if (!remote) {
      return Promise.resolve()
    }

    return this.fetchRemotes(
      account,
      [remote],
      backgroundTask,
      progressCallback
    )
  }

  /**
   * Fetch the specified remotes, using the given account for authentication.
   *
   * @param account          - The account to use for authentication if needed.
   * @param remotes          - The remotes to fetch from.
   * @param backgroundTask   - Was the fetch done as part of a background task?
   * @param progressCallback - A function that's called with information about
   *                           the overall fetch progress.
   */
  public async fetchRemotes(
    account: Account | null,
    remotes: ReadonlyArray<IRemote>,
    backgroundTask: boolean,
    progressCallback?: (fetchProgress: IFetchProgress) => void
  ): Promise<void> {
    if (!remotes.length) {
      return
    }

    const weight = 1 / remotes.length

    for (let i = 0; i < remotes.length; i++) {
      const remote = remotes[i]
      const startProgressValue = i * weight

      await this.fetchRemote(account, remote.name, backgroundTask, progress => {
        if (progress && progressCallback) {
          progressCallback({
            ...progress,
            value: startProgressValue + progress.value * weight,
          })
        }
      })
    }
  }

  /**
   * Fetch a remote, using the given account for authentication.
   *
   * @param account          - The account to use for authentication if needed.
   * @param remote           - The name of the remote to fetch from.
   * @param backgroundTask   - Was the fetch done as part of a background task?
   * @param progressCallback - A function that's called with information about
   *                           the overall fetch progress.
   */
  public async fetchRemote(
    account: Account | null,
    remote: string,
    backgroundTask: boolean,
    progressCallback?: (fetchProgress: IFetchProgress) => void
  ): Promise<void> {
    await this.performFailableOperation(
      () => {
        return fetchRepo(this.repository, account, remote, progressCallback)
      },
      { backgroundTask }
    )
  }

  /**
   * Fetch a given refspec, using the given account for authentication.
   *
   * @param user - The user to use for authentication if needed.
   * @param refspec - The association between a remote and local ref to use as
   *                  part of this action. Refer to git-scm for more
   *                  information on refspecs: https://www.git-scm.com/book/tr/v2/Git-Internals-The-Refspec
   *
   */
  public async fetchRefspec(
    account: Account | null,
    refspec: string
  ): Promise<void> {
    // TODO: we should favour origin here
    const remotes = await getRemotes(this.repository)

    for (const remote of remotes) {
      await this.performFailableOperation(() =>
        fetchRefspec(this.repository, account, remote.name, refspec)
      )
    }
  }

  /** Calculate the ahead/behind for the current branch. */
  public async calculateAheadBehindForCurrentBranch(): Promise<void> {
    if (this.tip.kind === TipState.Valid) {
      const branch = this.tip.branch
      this._aheadBehind = await getBranchAheadBehind(this.repository, branch)
    }

    this.emitUpdate()
  }

  public async loadStatus(): Promise<IStatusResult | null> {
    const status = await this.performFailableOperation(() =>
      getStatus(this.repository)
    )

    if (!status) {
      return null
    }

    this._aheadBehind = status.branchAheadBehind || null

    const { currentBranch, currentTip } = status

    if (currentBranch || currentTip) {
      if (currentTip && currentBranch) {
        const cachedCommit = this.commits.get(currentTip)
        const branchTipCommit =
          cachedCommit ||
          (await this.performFailableOperation(() =>
            getCommit(this.repository, currentTip)
          ))

        if (!branchTipCommit) {
          throw new Error(`Could not load commit ${currentTip}`)
        }

        const branch = new Branch(
          currentBranch,
          status.currentUpstreamBranch || null,
          branchTipCommit,
          BranchType.Local
        )
        this._tip = { kind: TipState.Valid, branch }
      } else if (currentTip) {
        this._tip = { kind: TipState.Detached, currentSha: currentTip }
      } else if (currentBranch) {
        this._tip = { kind: TipState.Unborn, ref: currentBranch }
      }
    } else {
      this._tip = { kind: TipState.Unknown }
    }

    this.emitUpdate()

    return status
  }

  /**
   * Load the remote for the current branch, or the default remote if no
   * tracking information found.
   */
  public async loadCurrentRemote(): Promise<void> {
    const tip = this.tip
    if (tip.kind === TipState.Valid) {
      const branch = tip.branch
      if (branch.remote) {
        const allRemotes = await getRemotes(this.repository)
        const foundRemote = allRemotes.find(r => r.name === branch.remote)
        if (foundRemote) {
          this._remote = foundRemote
        }
      }
    }

    if (!this._remote) {
      this._remote = await getDefaultRemote(this.repository)
    }

    this.emitUpdate()
  }

  /**
   * The number of commits the current branch is ahead and behind, relative to
   * its upstream.
   *
   * It will be `null` if ahead/behind hasn't been calculated yet, or if the
   * branch doesn't have an upstream.
   */
  public get aheadBehind(): IAheadBehind | null {
    return this._aheadBehind
  }

  /** Get the remote we're working with. */
  public get remote(): IRemote | null {
    return this._remote
  }

  public setCommitMessage(message: ICommitMessage | null): Promise<void> {
    this._commitMessage = message
    this.emitUpdate()
    return Promise.resolve()
  }

  /** The date the repository was last fetched. */
  public get lastFetched(): Date | null {
    return this._lastFetched
  }

  /** Update the last fetched date. */
  public updateLastFetched(): Promise<void> {
    const path = Path.join(this.repository.path, '.git', 'FETCH_HEAD')
    return new Promise<void>((resolve, reject) => {
      Fs.stat(path, (err, stats) => {
        if (err) {
          // An error most likely means the repository's never been published.
          this._lastFetched = null
        } else if (stats.size > 0) {
          // If the file's empty then it _probably_ means the fetch failed and we
          // shouldn't update the last fetched date.
          this._lastFetched = stats.mtime
        }

        resolve()

        this.emitUpdate()
      })
    })
  }

  /** Merge the named branch into the current branch. */
  public merge(branch: string): Promise<void> {
    return this.performFailableOperation(() => merge(this.repository, branch))
  }

  /** Changes the URL for the remote that matches the given name  */
  public async setRemoteURL(name: string, url: string): Promise<void> {
    await this.performFailableOperation(() =>
      setRemoteURL(this.repository, name, url)
    )
    await this.loadCurrentRemote()

    this.emitUpdate()
  }

  /**
   * Read the contents of the repository .gitignore.
   *
   * Returns a promise which will either be rejected or resolved
   * with the contents of the file. If there's no .gitignore file
   * in the repository root the promise will resolve with null.
   */
  public async readGitIgnore(): Promise<string | null> {
    const repository = this.repository
    const ignorePath = Path.join(repository.path, '.gitignore')

    return new Promise<string | null>((resolve, reject) => {
      Fs.readFile(ignorePath, 'utf8', (err, data) => {
        if (err) {
          if (err.code === 'ENOENT') {
            resolve(null)
          } else {
            reject(err)
          }
        } else {
          resolve(data)
        }
      })
    })
  }

  /**
   * Persist the given content to the repository root .gitignore.
   *
   * If the repository root doesn't contain a .gitignore file one
   * will be created, otherwise the current file will be overwritten.
   */
  public async saveGitIgnore(text: string): Promise<void> {
    const repository = this.repository
    const ignorePath = Path.join(repository.path, '.gitignore')
    const fileContents = ensureTrailingNewline(text)

    return new Promise<void>((resolve, reject) => {
      Fs.writeFile(ignorePath, fileContents, err => {
        if (err) {
          reject(err)
        } else {
          resolve()
        }
      })
    })
  }

  /** Ignore the given path or pattern. */
  public async ignore(pattern: string): Promise<void> {
    const text = (await this.readGitIgnore()) || ''
    const currentContents = ensureTrailingNewline(text)
    const newText = ensureTrailingNewline(`${currentContents}${pattern}`)
    await this.saveGitIgnore(newText)

    await removeFromIndex(this.repository, pattern)
  }

<<<<<<< HEAD
  public async discardChanges(files: ReadonlyArray<WorkingDirectoryFileChange>): Promise<void> {

    const pathsToCheckout = new Array<string>()
    const pathsToReset = new Array<string>()

    await queueWorkHigh(files, async file => {
=======
  public async discardChanges(
    files: ReadonlyArray<WorkingDirectoryFileChange>
  ): Promise<void> {
    const onDiskFiles = files.filter(f => OnDiskStatuses.has(f.status))
    const absolutePaths = onDiskFiles.map(f =>
      Path.join(this.repository.path, f.path)
    )
    for (const path of absolutePaths) {
      this.shell.moveItemToTrash(path)
    }

    const touchesGitIgnore = files.some(
      f => Path.basename(f.path) === '.gitignore'
    )
    if (touchesGitIgnore && this.tip.kind === TipState.Valid) {
      const ref = await this.tip.branch.name
      await this.performFailableOperation(() =>
        reset(this.repository, GitResetMode.Mixed, ref)
      )
    }
>>>>>>> 9d5aa6f7

      if (file.status !== FileStatus.Deleted) {
        // N.B. moveItemToTrash is synchronous can take a fair bit of time
        // which is why we're running it inside this work queue that spreads
        // out the calls across as many animation frames as it needs to.
        this.shell.moveItemToTrash(Path.resolve(this.repository.path, file.path))
      }

<<<<<<< HEAD
      if (file.status === FileStatus.Copied || file.status === FileStatus.Renamed) {
        // file.path is the "destination" or "new" file in a copy or rename.
        // we've already deleted it so all we need to do is make sure the
        // index forgets about it.
        pathsToReset.push(file.path)

        // Checkout the old path though
        if (file.oldPath) {
          pathsToCheckout.push(file.oldPath)
          pathsToReset.push(file.oldPath)
=======
    if (modifiedFiles.length) {
      // in case any files have been staged outside Desktop - renames and copies do this by default
      await this.performFailableOperation(() =>
        reset(this.repository, GitResetMode.Mixed, 'HEAD')
      )

      const pathsToCheckout = modifiedFiles.map(f => {
        if (
          f.status === AppFileStatus.Copied ||
          f.status === AppFileStatus.Renamed
        ) {
          // because of the above reset, we now need to discard the old path for these
          return f.oldPath!
        } else {
          return f.path
>>>>>>> 9d5aa6f7
        }
      } else {
        pathsToCheckout.push(file.path)
        pathsToReset.push(file.path)
      }
    })

<<<<<<< HEAD
    // Check the index to see which files actually have changes there as compared to HEAD
    const changedFilesInIndex = await getIndexChanges(this.repository)

    // Only reset paths if they have changes in the index
    const necessaryPathsToReset = pathsToReset.filter(x => changedFilesInIndex.has(x))

    // Don't attempt to checkout files that doesn't exist in the index after our reset.
    const necessaryPathsToCheckout = pathsToCheckout.filter(x => changedFilesInIndex.get(x) !== IndexStatus.Added)

    // We're trying to not invoke git linearly with the number of files to discard
    // so we're doing our discards in three conceptual steps.
    //
    // 1. Figure out what the index thinks has changed as compared to the previous
    //    commit. For users who exclusive interact with Git using Desktop this will
    //    almost always empty which, as it turns out, is great for us.
    //
    // 2. Figure out if any of the files that we've been asked to discard are changed
    //    in the index and if so, reset them such that the index is set up just as
    //    the previous commit for the paths we're discarding.
    //
    // 3. Checkout all the files that we've discarded that existed in the previous
    //    commit from the index.
    await this.performFailableOperation(async () => {
      await resetPaths(this.repository, GitResetMode.Mixed, 'HEAD', necessaryPathsToReset)
      await checkoutIndex(this.repository, necessaryPathsToCheckout)
    })
=======
      await this.performFailableOperation(() =>
        checkoutPaths(this.repository, pathsToCheckout)
      )
    }
>>>>>>> 9d5aa6f7
  }

  /** Load the contextual commit message if there is one. */
  public async loadContextualCommitMessage(): Promise<void> {
    const message = await this.getMergeMessage()
    const existingMessage = this._contextualCommitMessage
    // In the case where we're in the middle of a merge, we're gonna keep
    // finding the same merge message over and over. We don't need to keep
    // telling the world.
    if (
      existingMessage &&
      message &&
      structuralEquals(existingMessage, message)
    ) {
      return
    }

    this._contextualCommitMessage = message
    this.emitUpdate()
  }

  /**
   * Get the merge message in the repository. This will resolve to null if the
   * repository isn't in the middle of a merge.
   */
  private async getMergeMessage(): Promise<ICommitMessage | null> {
    const messagePath = Path.join(this.repository.path, '.git', 'MERGE_MSG')
    return new Promise<ICommitMessage | null>((resolve, reject) => {
      Fs.readFile(messagePath, 'utf8', (err, data) => {
        if (err || !data.length) {
          resolve(null)
        } else {
          const pieces = data.match(/(.*)\n\n([\S\s]*)/m)
          if (!pieces || pieces.length < 3) {
            resolve(null)
            return
          }

          // exclude any commented-out lines from the MERGE_MSG body
          let description: string | null = pieces[2]
            .split('\n')
            .filter(line => line[0] !== '#')
            .join('\n')

          // join with no elements will return an empty string
          if (description.length === 0) {
            description = null
          }

          resolve({
            summary: pieces[1],
            description,
          })
        }
      })
    })
  }
}

function ensureTrailingNewline(text: string): string {
  // mixed line endings might be an issue here
  if (!text.endsWith('\n')) {
    const linesEndInCRLF = text.indexOf('\r\n')
    return linesEndInCRLF === -1 ? `${text}\n` : `${text}\r\n`
  } else {
    return text
  }
}<|MERGE_RESOLUTION|>--- conflicted
+++ resolved
@@ -49,28 +49,6 @@
 /** The max number of recent branches to find. */
 const RecentBranchesLimit = 5
 
-<<<<<<< HEAD
-=======
-/** File statuses which indicate the file exists on disk. */
-const OnDiskStatuses = new Set([
-  AppFileStatus.New,
-  AppFileStatus.Modified,
-  AppFileStatus.Renamed,
-  AppFileStatus.Conflicted,
-])
-
-/**
- * File statuses which indicate the file has previously been committed to the
- * repository.
- */
-const CommittedStatuses = new Set([
-  AppFileStatus.Modified,
-  AppFileStatus.Deleted,
-  AppFileStatus.Renamed,
-  AppFileStatus.Conflicted,
-])
-
->>>>>>> 9d5aa6f7
 /** A commit message summary and description. */
 export interface ICommitMessage {
   readonly summary: string
@@ -794,45 +772,26 @@
     await removeFromIndex(this.repository, pattern)
   }
 
-<<<<<<< HEAD
-  public async discardChanges(files: ReadonlyArray<WorkingDirectoryFileChange>): Promise<void> {
-
-    const pathsToCheckout = new Array<string>()
-    const pathsToReset = new Array<string>()
-
-    await queueWorkHigh(files, async file => {
-=======
   public async discardChanges(
     files: ReadonlyArray<WorkingDirectoryFileChange>
   ): Promise<void> {
-    const onDiskFiles = files.filter(f => OnDiskStatuses.has(f.status))
-    const absolutePaths = onDiskFiles.map(f =>
-      Path.join(this.repository.path, f.path)
-    )
-    for (const path of absolutePaths) {
-      this.shell.moveItemToTrash(path)
-    }
-
-    const touchesGitIgnore = files.some(
-      f => Path.basename(f.path) === '.gitignore'
-    )
-    if (touchesGitIgnore && this.tip.kind === TipState.Valid) {
-      const ref = await this.tip.branch.name
-      await this.performFailableOperation(() =>
-        reset(this.repository, GitResetMode.Mixed, ref)
-      )
-    }
->>>>>>> 9d5aa6f7
-
+    const pathsToCheckout = new Array<string>()
+    const pathsToReset = new Array<string>()
+
+    await queueWorkHigh(files, async file => {
       if (file.status !== FileStatus.Deleted) {
         // N.B. moveItemToTrash is synchronous can take a fair bit of time
         // which is why we're running it inside this work queue that spreads
         // out the calls across as many animation frames as it needs to.
-        this.shell.moveItemToTrash(Path.resolve(this.repository.path, file.path))
-      }
-
-<<<<<<< HEAD
-      if (file.status === FileStatus.Copied || file.status === FileStatus.Renamed) {
+        this.shell.moveItemToTrash(
+          Path.resolve(this.repository.path, file.path)
+        )
+      }
+
+      if (
+        file.status === FileStatus.Copied ||
+        file.status === FileStatus.Renamed
+      ) {
         // file.path is the "destination" or "new" file in a copy or rename.
         // we've already deleted it so all we need to do is make sure the
         // index forgets about it.
@@ -842,23 +801,6 @@
         if (file.oldPath) {
           pathsToCheckout.push(file.oldPath)
           pathsToReset.push(file.oldPath)
-=======
-    if (modifiedFiles.length) {
-      // in case any files have been staged outside Desktop - renames and copies do this by default
-      await this.performFailableOperation(() =>
-        reset(this.repository, GitResetMode.Mixed, 'HEAD')
-      )
-
-      const pathsToCheckout = modifiedFiles.map(f => {
-        if (
-          f.status === AppFileStatus.Copied ||
-          f.status === AppFileStatus.Renamed
-        ) {
-          // because of the above reset, we now need to discard the old path for these
-          return f.oldPath!
-        } else {
-          return f.path
->>>>>>> 9d5aa6f7
         }
       } else {
         pathsToCheckout.push(file.path)
@@ -866,15 +808,18 @@
       }
     })
 
-<<<<<<< HEAD
     // Check the index to see which files actually have changes there as compared to HEAD
     const changedFilesInIndex = await getIndexChanges(this.repository)
 
     // Only reset paths if they have changes in the index
-    const necessaryPathsToReset = pathsToReset.filter(x => changedFilesInIndex.has(x))
+    const necessaryPathsToReset = pathsToReset.filter(x =>
+      changedFilesInIndex.has(x)
+    )
 
     // Don't attempt to checkout files that doesn't exist in the index after our reset.
-    const necessaryPathsToCheckout = pathsToCheckout.filter(x => changedFilesInIndex.get(x) !== IndexStatus.Added)
+    const necessaryPathsToCheckout = pathsToCheckout.filter(
+      x => changedFilesInIndex.get(x) !== IndexStatus.Added
+    )
 
     // We're trying to not invoke git linearly with the number of files to discard
     // so we're doing our discards in three conceptual steps.
@@ -890,15 +835,14 @@
     // 3. Checkout all the files that we've discarded that existed in the previous
     //    commit from the index.
     await this.performFailableOperation(async () => {
-      await resetPaths(this.repository, GitResetMode.Mixed, 'HEAD', necessaryPathsToReset)
+      await resetPaths(
+        this.repository,
+        GitResetMode.Mixed,
+        'HEAD',
+        necessaryPathsToReset
+      )
       await checkoutIndex(this.repository, necessaryPathsToCheckout)
     })
-=======
-      await this.performFailableOperation(() =>
-        checkoutPaths(this.repository, pathsToCheckout)
-      )
-    }
->>>>>>> 9d5aa6f7
   }
 
   /** Load the contextual commit message if there is one. */
