import * as Path from 'path'

import { remote } from 'electron'
import { Disposable } from 'event-kit'

import { Account } from '../../models/account'
import { Repository } from '../../models/repository'
import { WorkingDirectoryFileChange, FileChange } from '../../models/status'
import { DiffSelection } from '../../models/diff'
import {
  RepositorySection,
  Popup,
  PopupType,
  Foldout,
  FoldoutType,
  ImageDiffType,
} from '../app-state'
import { AppStore } from './app-store'
import { CloningRepository } from './cloning-repositories-store'
import { Branch } from '../../models/branch'
import { Commit } from '../../models/commit'
import { ExternalEditor } from '../../models/editors'
import { IAPIUser } from '../../lib/api'
import { GitHubRepository } from '../../models/github-repository'
import { ICommitMessage } from './git-store'
import { executeMenuItem } from '../../ui/main-process-proxy'
import { AppMenu, ExecutableMenuItem } from '../../models/app-menu'
import { ILaunchStats } from '../stats'
import { fatalError, assertNever } from '../fatal-error'
import { isGitOnPath } from '../is-git-on-path'
import { shell } from './app-shell'
import {
  URLActionType,
  IOpenRepositoryFromURLAction,
  IUnknownAction,
} from '../parse-app-url'
import {
  requestAuthenticatedUser,
  resolveOAuthRequest,
  rejectOAuthRequest,
} from '../../lib/oauth'
import { installCLI } from '../../ui/lib/install-cli'
import * as GenericGitAuth from '../generic-git-auth'
import { RetryAction, RetryActionType } from '../retry-actions'
import { Shell } from '../shells'
import { CloneRepositoryTab } from '../../models/clone-repository-tab'
import { BranchesTab } from '../../models/branches-tab'

/**
 * An error handler function.
 *
 * If the returned {Promise} returns an error, it will be passed to the next
 * error handler. If it returns null, error propagation is halted.
 */
export type ErrorHandler = (
  error: Error,
  dispatcher: Dispatcher
) => Promise<Error | null>

/**
 * The Dispatcher acts as the hub for state. The StateHub if you will. It
 * decouples the consumer of state from where/how it is stored.
 */
export class Dispatcher {
  private readonly appStore: AppStore

  private readonly errorHandlers = new Array<ErrorHandler>()

  public constructor(appStore: AppStore) {
    this.appStore = appStore
  }

  /** Load the initial state for the app. */
  public loadInitialState(): Promise<void> {
    return this.appStore.loadInitialState()
  }

  /**
   * Add the repositories at the given paths. If a path isn't a repository, then
   * this will post an error to that affect.
   */
  public addRepositories(
    paths: ReadonlyArray<string>
  ): Promise<ReadonlyArray<Repository>> {
    return this.appStore._addRepositories(paths)
  }

  /** Remove the repositories represented by the given IDs from local storage. */
  public removeRepositories(
    repositories: ReadonlyArray<Repository | CloningRepository>
  ): Promise<void> {
    return this.appStore._removeRepositories(repositories)
  }

  /** Update the repository's `missing` flag. */
  public async updateRepositoryMissing(
    repository: Repository,
    missing: boolean
  ): Promise<Repository> {
    return this.appStore._updateRepositoryMissing(repository, missing)
  }

  /** Load the history for the repository. */
  public loadHistory(repository: Repository): Promise<void> {
    return this.appStore._loadHistory(repository)
  }

  /** Load the next batch of history for the repository. */
  public loadNextHistoryBatch(repository: Repository): Promise<void> {
    return this.appStore._loadNextHistoryBatch(repository)
  }

  /** Load the changed files for the current history selection. */
  public loadChangedFilesForCurrentSelection(
    repository: Repository
  ): Promise<void> {
    return this.appStore._loadChangedFilesForCurrentSelection(repository)
  }

  /**
   * Change the selected commit in the history view.
   *
   * @param repository The currently active repository instance
   *
   * @param sha The object id of one of the commits currently
   *            the history list, represented as a SHA-1 hash
   *            digest. This should match exactly that of Commit.Sha
   */
  public changeHistoryCommitSelection(
    repository: Repository,
    sha: string
  ): Promise<void> {
    return this.appStore._changeHistoryCommitSelection(repository, sha)
  }

  /**
   * Change the selected changed file in the history view.
   *
   * @param repository The currently active repository instance
   *
   * @param file A FileChange instance among those available in
   *            IHistoryState.changedFiles
   */
  public changeHistoryFileSelection(
    repository: Repository,
    file: FileChange
  ): Promise<void> {
    return this.appStore._changeHistoryFileSelection(repository, file)
  }

  /** Set the repository filter text. */
  public setRepositoryFilterText(text: string): Promise<void> {
    return this.appStore._setRepositoryFilterText(text)
  }

  /** Select the repository. */
  public selectRepository(
    repository: Repository | CloningRepository
  ): Promise<Repository | null> {
    return this.appStore._selectRepository(repository)
  }

  /** Load the working directory status. */
  public loadStatus(repository: Repository): Promise<void> {
    return this.appStore._loadStatus(repository)
  }

  /** Change the selected section in the repository. */
  public changeRepositorySection(
    repository: Repository,
    section: RepositorySection
  ): Promise<void> {
    return this.appStore._changeRepositorySection(repository, section)
  }

  /** Change the currently selected file in Changes. */
  public changeChangesSelection(
    repository: Repository,
    selectedFile: WorkingDirectoryFileChange
  ): Promise<void> {
    return this.appStore._changeChangesSelection(repository, selectedFile)
  }

  /**
   * Commit the changes which were marked for inclusion, using the given commit
   * summary and description.
   */
  public async commitIncludedChanges(
    repository: Repository,
    message: ICommitMessage
  ): Promise<boolean> {
    return this.appStore._commitIncludedChanges(repository, message)
  }

  /** Change the file's includedness. */
  public changeFileIncluded(
    repository: Repository,
    file: WorkingDirectoryFileChange,
    include: boolean
  ): Promise<void> {
    return this.appStore._changeFileIncluded(repository, file, include)
  }

  /** Change the file's line selection state. */
  public changeFileLineSelection(
    repository: Repository,
    file: WorkingDirectoryFileChange,
    diffSelection: DiffSelection
  ): Promise<void> {
    return this.appStore._changeFileLineSelection(
      repository,
      file,
      diffSelection
    )
  }

  /** Change the Include All state. */
  public changeIncludeAllFiles(
    repository: Repository,
    includeAll: boolean
  ): Promise<void> {
    return this.appStore._changeIncludeAllFiles(repository, includeAll)
  }

  /**
   * Refresh the repository. This would be used, e.g., when the app gains focus.
   */
  public refreshRepository(repository: Repository): Promise<void> {
    return this.appStore._refreshRepository(repository)
  }

  /** Show the popup. This will close any current popup. */
  public showPopup(popup: Popup): Promise<void> {
    return this.appStore._showPopup(popup)
  }

  /** Close the current popup. */
  public closePopup(): Promise<void> {
    return this.appStore._closePopup()
  }

  /** Show the foldout. This will close any current popup. */
  public showFoldout(foldout: Foldout): Promise<void> {
    return this.appStore._showFoldout(foldout)
  }

  /** Close the current foldout. */
  public closeFoldout(foldout: FoldoutType): Promise<void> {
    return this.appStore._closeFoldout(foldout)
  }

  /**
   * Create a new branch from the given starting point and check it out.
   *
   * If the startPoint argument is omitted the new branch will be created based
   * off of the current state of HEAD.
   */
  public createBranch(
    repository: Repository,
    name: string,
    startPoint?: string
  ): Promise<Repository> {
    return this.appStore._createBranch(repository, name, startPoint)
  }

  /** Check out the given branch. */
  public checkoutBranch(
    repository: Repository,
    name: string
  ): Promise<Repository> {
    return this.appStore._checkoutBranch(repository, name)
  }

  /** Push the current branch. */
  public push(repository: Repository): Promise<void> {
    return this.appStore._push(repository)
  }

  /** Pull the current branch. */
  public pull(repository: Repository): Promise<void> {
    return this.appStore._pull(repository)
  }

  /** Fetch a specific refspec for the repository. */
  public fetchRefspec(
    repository: Repository,
    fetchspec: string
  ): Promise<void> {
    return this.appStore._fetchRefspec(repository, fetchspec)
  }

  /** Fetch all refs for the repository */
  public fetch(repository: Repository): Promise<void> {
    return this.appStore._fetch(repository)
  }

  /** Publish the repository to GitHub with the given properties. */
  public publishRepository(
    repository: Repository,
    name: string,
    description: string,
    private_: boolean,
    account: Account,
    org: IAPIUser | null
  ): Promise<Repository> {
    return this.appStore._publishRepository(
      repository,
      name,
      description,
      private_,
      account,
      org
    )
  }

  /**
   * Post the given error. This will send the error through the standard error
   * handler machinery.
   */
  public async postError(error: Error): Promise<void> {
    let currentError: Error | null = error
    for (let i = this.errorHandlers.length - 1; i >= 0; i--) {
      const handler = this.errorHandlers[i]
      currentError = await handler(currentError, this)

      if (!currentError) {
        break
      }
    }

    if (currentError) {
      fatalError(
        `Unhandled error ${currentError}. This shouldn't happen! All errors should be handled, even if it's just by the default handler.`
      )
    }
  }

  /**
   * Post the given error. Note that this bypasses the standard error handler
   * machinery. You probably don't want that. See `Dispatcher.postError`
   * instead.
   */
  public presentError(error: Error): Promise<void> {
    return this.appStore._pushError(error)
  }

  /** Clear the given error. */
  public clearError(error: Error): Promise<void> {
    return this.appStore._clearError(error)
  }

  /**
   * Clone a missing repository to the previous path, and update it's
   * state in the repository list if the clone completes without error.
   */
  public cloneAgain(url: string, path: string): Promise<void> {
    return this.appStore._cloneAgain(url, path)
  }

  /** Clone the repository to the path. */
  public async clone(
    url: string,
    path: string,
    options?: { branch?: string }
  ): Promise<Repository | null> {
    return this.appStore._completeOpenInDesktop(async () => {
      const { promise, repository } = this.appStore._clone(url, path, options)
      await this.selectRepository(repository)
      const success = await promise
      // TODO: this exit condition is not great, bob
      if (!success) {
        return null
      }

      const addedRepositories = await this.addRepositories([path])
      const addedRepository = addedRepositories[0]
      await this.selectRepository(addedRepository)

      return addedRepository
    })
  }

  /** Rename the branch to a new name. */
  public renameBranch(
    repository: Repository,
    branch: Branch,
    newName: string
  ): Promise<void> {
    return this.appStore._renameBranch(repository, branch, newName)
  }

  /**
   * Delete the branch. This will delete both the local branch and the remote
   * branch, and then check out the default branch.
   */
  public deleteBranch(
    repository: Repository,
    branch: Branch,
    includeRemote: boolean
  ): Promise<void> {
    return this.appStore._deleteBranch(repository, branch, includeRemote)
  }

  /** Discard the changes to the given files. */
  public discardChanges(
    repository: Repository,
    files: ReadonlyArray<WorkingDirectoryFileChange>
  ): Promise<void> {
    return this.appStore._discardChanges(repository, files)
  }

  /** Undo the given commit. */
  public undoCommit(repository: Repository, commit: Commit): Promise<void> {
    return this.appStore._undoCommit(repository, commit)
  }

  /** Revert the commit with the given SHA */
  public revertCommit(repository: Repository, commit: Commit): Promise<void> {
    return this.appStore._revertCommit(repository, commit)
  }

  /**
   * Set the width of the repository sidebar to the given
   * value. This affects the changes and history sidebar
   * as well as the first toolbar section which contains
   * repo selection on all platforms and repo selection and
   * app menu on Windows.
   */
  public setSidebarWidth(width: number): Promise<void> {
    return this.appStore._setSidebarWidth(width)
  }

  /**
   * Set the update banner's visibility
   */
  public setUpdateBannerVisibility(isVisible: boolean) {
    return this.appStore._setUpdateBannerVisibility(isVisible)
  }

  /**
   * Reset the width of the repository sidebar to its default
   * value. This affects the changes and history sidebar
   * as well as the first toolbar section which contains
   * repo selection on all platforms and repo selection and
   * app menu on Windows.
   */
  public resetSidebarWidth(): Promise<void> {
    return this.appStore._resetSidebarWidth()
  }

  /**
   * Set the width of the commit summary column in the
   * history view to the given value.
   */
  public setCommitSummaryWidth(width: number): Promise<void> {
    return this.appStore._setCommitSummaryWidth(width)
  }

  /**
   * Reset the width of the commit summary column in the
   * history view to its default value.
   */
  public resetCommitSummaryWidth(): Promise<void> {
    return this.appStore._resetCommitSummaryWidth()
  }

  /** Update the repository's issues from GitHub. */
  public updateIssues(repository: GitHubRepository): Promise<void> {
    return this.appStore._updateIssues(repository)
  }

  /** End the Welcome flow. */
  public endWelcomeFlow(): Promise<void> {
    return this.appStore._endWelcomeFlow()
  }

  /**
   * Set the commit summary and description for a work-in-progress
   * commit in the changes view for a particular repository.
   */
  public setCommitMessage(
    repository: Repository,
    message: ICommitMessage | null
  ): Promise<void> {
    return this.appStore._setCommitMessage(repository, message)
  }

  /** Add the account to the app. */
  public addAccount(account: Account): Promise<void> {
    return this.appStore._addAccount(account)
  }

  /** Remove the given account from the app. */
  public removeAccount(account: Account): Promise<void> {
    return this.appStore._removeAccount(account)
  }

  /**
   * Ask the dispatcher to apply a transformation function to the current
   * state of the application menu.
   *
   * Since the dispatcher is asynchronous it's possible for components
   * utilizing the menu state to have an out-of-date view of the state
   * of the app menu which is why they're not allowed to transform it
   * directly.
   *
   * To work around potential race conditions consumers instead pass a
   * delegate which receives the updated application menu and allows
   * them to perform the necessary state transitions. The AppMenu instance
   * is itself immutable but does offer transformation methods and in
   * order for the state to be properly updated the delegate _must_ return
   * the latest transformed instance of the AppMenu.
   */
  public setAppMenuState(update: (appMenu: AppMenu) => AppMenu): Promise<void> {
    return this.appStore._setAppMenuState(update)
  }

  /**
   * Tell the main process to execute (i.e. simulate a click of) the given menu item.
   */
  public executeMenuItem(item: ExecutableMenuItem): Promise<void> {
    executeMenuItem(item)
    return Promise.resolve()
  }

  /**
   * Set whether or not to to add a highlight class to the app menu toolbar icon.
   * Used to highlight the button when the Alt key is pressed.
   *
   * Only applicable on non-macOS platforms.
   */
  public setAccessKeyHighlightState(highlight: boolean): Promise<void> {
    return this.appStore._setAccessKeyHighlightState(highlight)
  }

  /** Merge the named branch into the current branch. */
  public mergeBranch(repository: Repository, branch: string): Promise<void> {
    return this.appStore._mergeBranch(repository, branch)
  }

  /** Record the given launch stats. */
  public recordLaunchStats(stats: ILaunchStats): Promise<void> {
    return this.appStore._recordLaunchStats(stats)
  }

  /** Report any stats if needed. */
  public reportStats(): Promise<void> {
    return this.appStore._reportStats()
  }

  /** Changes the URL for the remote that matches the given name  */
  public setRemoteURL(
    repository: Repository,
    name: string,
    url: string
  ): Promise<void> {
    return this.appStore._setRemoteURL(repository, name, url)
  }

  /** Open the URL in a browser */
  public openInBrowser(url: string): Promise<boolean> {
    return this.appStore._openInBrowser(url)
  }

  /** Add the pattern to the repository's gitignore. */
  public ignore(repository: Repository, pattern: string): Promise<void> {
    return this.appStore._ignore(repository, pattern)
  }

  /** Opens a Git-enabled terminal setting the working directory to the repository path */
  public async openShell(path: string): Promise<void> {
    const gitFound = await isGitOnPath()
    if (gitFound) {
      this.appStore._openShell(path)
    } else {
      this.appStore._showPopup({ type: PopupType.InstallGit, path })
    }
  }

  /** Opens a Git repository in the user provided program */
  public async openInExternalEditor(path: string): Promise<void> {
    return this.appStore._openInExternalEditor(path)
  }

  /**
   * Persist the given content to the repository's root .gitignore.
   *
   * If the repository root doesn't contain a .gitignore file one
   * will be created, otherwise the current file will be overwritten.
   */
  public async saveGitIgnore(
    repository: Repository,
    text: string
  ): Promise<void> {
    await this.appStore._saveGitIgnore(repository, text)
    await this.appStore._refreshRepository(repository)
  }

  /**
   * Read the contents of the repository's .gitignore.
   *
   * Returns a promise which will either be rejected or resolved
   * with the contents of the file. If there's no .gitignore file
   * in the repository root the promise will resolve with null.
   */
  public async readGitIgnore(repository: Repository): Promise<string | null> {
    return this.appStore._readGitIgnore(repository)
  }

  /** Set whether the user has opted out of stats reporting. */
  public setStatsOptOut(optOut: boolean): Promise<void> {
    return this.appStore.setStatsOptOut(optOut)
  }

  /**
   * Clear any in-flight sign in state and return to the
   * initial (no sign-in) state.
   */
  public resetSignInState(): Promise<void> {
    return this.appStore._resetSignInState()
  }

  /**
   * Initiate a sign in flow for github.com. This will put the store
   * in the Authentication step ready to receive user credentials.
   */
  public beginDotComSignIn(): Promise<void> {
    return this.appStore._beginDotComSignIn()
  }

  /**
   * Initiate a sign in flow for a GitHub Enterprise instance. This will
   * put the store in the EndpointEntry step ready to receive the url
   * to the enterprise instance.
   */
  public beginEnterpriseSignIn(): Promise<void> {
    return this.appStore._beginEnterpriseSignIn()
  }

  /**
   * Attempt to advance from the EndpointEntry step with the given endpoint
   * url. This method must only be called when the store is in the authentication
   * step or an error will be thrown.
   *
   * The provided endpoint url will be validated for syntactic correctness as
   * well as connectivity before the promise resolves. If the endpoint url is
   * invalid or the host can't be reached the promise will be rejected and the
   * sign in state updated with an error to be presented to the user.
   *
   * If validation is successful the store will advance to the authentication
   * step.
   */
  public setSignInEndpoint(url: string): Promise<void> {
    return this.appStore._setSignInEndpoint(url)
  }

  /**
   * Attempt to advance from the authentication step using a username
   * and password. This method must only be called when the store is
   * in the authentication step or an error will be thrown. If the
   * provided credentials are valid the store will either advance to
   * the Success step or to the TwoFactorAuthentication step if the
   * user has enabled two factor authentication.
   *
   * If an error occurs during sign in (such as invalid credentials)
   * the authentication state will be updated with that error so that
   * the responsible component can present it to the user.
   */
  public setSignInCredentials(
    username: string,
    password: string
  ): Promise<void> {
    return this.appStore._setSignInCredentials(username, password)
  }

  /**
   * Initiate an OAuth sign in using the system configured browser.
   * This method must only be called when the store is in the authentication
   * step or an error will be thrown.
   *
   * The promise returned will only resolve once the user has successfully
   * authenticated. If the user terminates the sign-in process by closing
   * their browser before the protocol handler is invoked, by denying the
   * protocol handler to execute or by providing the wrong credentials
   * this promise will never complete.
   */
  public requestBrowserAuthentication(): Promise<void> {
    return this.appStore._requestBrowserAuthentication()
  }

  /**
   * Attempt to complete the sign in flow with the given OTP token.\
   * This method must only be called when the store is in the
   * TwoFactorAuthentication step or an error will be thrown.
   *
   * If the provided token is valid the store will advance to
   * the Success step.
   *
   * If an error occurs during sign in (such as invalid credentials)
   * the authentication state will be updated with that error so that
   * the responsible component can present it to the user.
   */
  public setSignInOTP(otp: string): Promise<void> {
    return this.appStore._setSignInOTP(otp)
  }

  /**
   * Launch a sign in dialog for authenticating a user with
   * GitHub.com.
   */
  public async showDotComSignInDialog(): Promise<void> {
    await this.appStore._beginDotComSignIn()
    await this.appStore._showPopup({ type: PopupType.SignIn })
  }

  /**
   * Launch a sign in dialog for authenticating a user with
   * a GitHub Enterprise instance.
   */
  public async showEnterpriseSignInDialog(): Promise<void> {
    await this.appStore._beginEnterpriseSignIn()
    await this.appStore._showPopup({ type: PopupType.SignIn })
  }

  /**
   * Register a new error handler.
   *
   * Error handlers are called in order starting with the most recently
   * registered handler. The error which the returned {Promise} resolves to is
   * passed to the next handler, etc. If the handler's {Promise} resolves to
   * null, error propagation is halted.
   */
  public registerErrorHandler(handler: ErrorHandler): Disposable {
    this.errorHandlers.push(handler)

    return new Disposable(() => {
      const i = this.errorHandlers.indexOf(handler)
      if (i >= 0) {
        this.errorHandlers.splice(i, 1)
      }
    })
  }

  /**
   * Update the location of an existing repository and clear the missing flag.
   */
  public async relocateRepository(repository: Repository): Promise<void> {
    const directories = remote.dialog.showOpenDialog({
      properties: ['openDirectory'],
    })

    if (directories && directories.length > 0) {
      const newPath = directories[0]
      await this.updateRepositoryPath(repository, newPath)
    }
  }

  /** Update the repository's path. */
  private async updateRepositoryPath(
    repository: Repository,
    path: string
  ): Promise<void> {
    await this.appStore._updateRepositoryPath(repository, path)
  }

  public async setAppFocusState(isFocused: boolean): Promise<void> {
    await this.appStore._setAppFocusState(isFocused)
  }

  public async dispatchURLAction(action: URLActionType): Promise<void> {
    switch (action.name) {
      case 'oauth':
        try {
          const user = await requestAuthenticatedUser(action.code)
          if (user) {
            resolveOAuthRequest(user)
          } else {
            rejectOAuthRequest(new Error('Unable to fetch authenticated user.'))
          }
        } catch (e) {
          rejectOAuthRequest(e)
        }
        break

      case 'open-repository-from-url':
        const { pr, url, branch } = action
        // a forked PR will provide both these values, despite the branch not existing
        // in the repository - drop the branch argument in this case so a clone will
        // checkout the default branch when it clones
        const branchToClone = pr && branch ? null : branch || null
        const repository = await this.openRepository(url, branchToClone)
        if (repository) {
          this.handleCloneInDesktopOptions(repository, action)
        } else {
          log.warn(
            `Open Repository from URL failed, did not find repository: ${url} - payload: ${JSON.stringify(
              action
            )}`
          )
        }
        break

      case 'open-repository-from-path':
        const state = this.appStore.getState()
        const repositories = state.repositories
        const existingRepository = repositories.find(r => {
          if (__WIN32__) {
            // Windows is guaranteed to be case-insensitive so we can be a
            // bit more accepting.
            return (
              Path.normalize(r.path).toLowerCase() ===
              Path.normalize(action.path).toLowerCase()
            )
          } else {
            return Path.normalize(r.path) === Path.normalize(action.path)
          }
        })

        if (existingRepository) {
          this.selectRepository(existingRepository)
        } else {
          return this.showPopup({
            type: PopupType.AddRepository,
            path: action.path,
          })
        }
        break

      default:
        const unknownAction: IUnknownAction = action
        log.warn(
          `Unknown URL action: ${unknownAction.name} - payload: ${JSON.stringify(
            unknownAction
          )}`
        )
    }
  }

  /**
   * Sets the user's preference so that confirmation to remove repo is not asked
   */
  public setConfirmRepoRemovalSetting(value: boolean): Promise<void> {
    return this.appStore._setConfirmRepositoryRemovalSetting(value)
  }

  /**
   * Sets the user's preference so that confirmation to discard changes is not asked
   *
   * @param {boolean} value
   * @returns {Promise<void>}
   * @memberof Dispatcher
   */
  public setConfirmDiscardChangesSetting(value: boolean): Promise<void> {
    return this.appStore._setConfirmDiscardChangesSetting(value)
  }

  /**
   * Sets the user's preference for an external program to open repositories in.
   */
  public setExternalEditor(editor: ExternalEditor): Promise<void> {
    return this.appStore._setExternalEditor(editor)
  }

  /**
   * Sets the user's preferred shell.
   */
  public setShell(shell: Shell): Promise<void> {
    return this.appStore._setShell(shell)
  }

  /**
   * Reveals a file from a repository in the native file manager.
   * @param repository The currently active repository instance
   * @param path The path of the file relative to the root of the repository
   */
  public revealInFileManager(repository: Repository, path: string) {
    const normalized = Path.join(repository.path, path)
    return shell.showItemInFolder(normalized)
  }

  private async handleCloneInDesktopOptions(
    repository: Repository,
    action: IOpenRepositoryFromURLAction
  ): Promise<void> {
    const { filepath, pr, branch } = action

    if (pr && branch) {
      // we need to refetch for a forked PR and check that out
      await this.fetchRefspec(repository, `pull/${pr}/head:${branch}`)
    }

    if (branch) {
      await this.checkoutBranch(repository, branch)
    }

    if (filepath) {
      const fullPath = Path.join(repository.path, filepath)
      // because Windows uses different path separators here
      const normalized = Path.normalize(fullPath)
      shell.showItemInFolder(normalized)
    }
  }

  private async openRepository(
    url: string,
    branch: string | null
  ): Promise<Repository | null> {
    const state = this.appStore.getState()
    const repositories = state.repositories
    const existingRepository = repositories.find(r => {
      if (r instanceof Repository) {
        const gitHubRepository = r.gitHubRepository
        if (!gitHubRepository) {
          return false
        }
        return gitHubRepository.cloneURL === url
      } else {
        return false
      }
    })

    if (existingRepository) {
      const repo = await this.selectRepository(existingRepository)
      if (!repo || !branch) {
        return repo
      }

      return this.checkoutBranch(repo, branch)
    } else {
      return this.appStore._startOpenInDesktop(() => {
        this.changeCloneRepositoriesTab(CloneRepositoryTab.Generic)
        this.showPopup({
          type: PopupType.CloneRepository,
          initialURL: url,
        })
      })
    }
  }

  /**
   * Install the CLI tool.
   *
   * This is used only on macOS.
   */
  public async installCLI() {
    try {
      await installCLI()

      this.showPopup({ type: PopupType.CLIInstalled })
    } catch (e) {
      log.error('Error installing CLI', e)

      this.postError(e)
    }
  }

  /** Prompt the user to authenticate for a generic git server. */
  public promptForGenericGitAuthentication(
    repository: Repository | CloningRepository,
    retry: RetryAction
  ): Promise<void> {
    return this.appStore.promptForGenericGitAuthentication(repository, retry)
  }

  /** Save the generic git credentials. */
  public async saveGenericGitCredentials(
    hostname: string,
    username: string,
    password: string
  ): Promise<void> {
    GenericGitAuth.setGenericUsername(hostname, username)
    await GenericGitAuth.setGenericPassword(hostname, username, password)
  }

  /** Perform the given retry action. */
  public async performRetry(retryAction: RetryAction): Promise<void> {
    switch (retryAction.type) {
      case RetryActionType.Push:
        return this.push(retryAction.repository)

      case RetryActionType.Pull:
        return this.pull(retryAction.repository)

      case RetryActionType.Fetch:
        return this.fetch(retryAction.repository)

      case RetryActionType.Clone:
        await this.clone(retryAction.url, retryAction.path, retryAction.options)
        break

      default:
        return assertNever(retryAction, `Unknown retry action: ${retryAction}`)
    }
  }

  /** Change the selected image diff type. */
  public changeImageDiffType(type: ImageDiffType): Promise<void> {
    return this.appStore._changeImageDiffType(type)
  }

  /** Install the global Git LFS filters. */
  public installGlobalLFSFilters(force: boolean): Promise<void> {
    return this.appStore._installGlobalLFSFilters(force)
  }

  /** Install the LFS filters */
  public installLFSHooks(
    repositories: ReadonlyArray<Repository>
  ): Promise<void> {
    return this.appStore._installLFSHooks(repositories)
  }

  /** Change the selected Clone Repository tab. */
  public changeCloneRepositoriesTab(tab: CloneRepositoryTab): Promise<void> {
    return this.appStore._changeCloneRepositoriesTab(tab)
  }

<<<<<<< HEAD
  /** Change the selected Branches foldout tab. */
  public changeBranchesTab(tab: BranchesTab): Promise<void> {
    return this.appStore._changeBranchesTab(tab)
=======
  /** Open the merge tool for the given file. */
  public openMergeTool(repository: Repository, path: string): Promise<void> {
    return this.appStore._openMergeTool(repository, path)
>>>>>>> 3cf6b0fb
  }
}<|MERGE_RESOLUTION|>--- conflicted
+++ resolved
@@ -1015,14 +1015,13 @@
     return this.appStore._changeCloneRepositoriesTab(tab)
   }
 
-<<<<<<< HEAD
+  /** Open the merge tool for the given file. */
+  public openMergeTool(repository: Repository, path: string): Promise<void> {
+    return this.appStore._openMergeTool(repository, path)
+  }
+
   /** Change the selected Branches foldout tab. */
   public changeBranchesTab(tab: BranchesTab): Promise<void> {
     return this.appStore._changeBranchesTab(tab)
-=======
-  /** Open the merge tool for the given file. */
-  public openMergeTool(repository: Repository, path: string): Promise<void> {
-    return this.appStore._openMergeTool(repository, path)
->>>>>>> 3cf6b0fb
   }
 }