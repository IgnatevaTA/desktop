import { spawnAndComplete } from './spawn'
import { getFilesWithConflictMarkers } from './diff-check'
import {
  WorkingDirectoryStatus,
  WorkingDirectoryFileChange,
  AppFileStatus,
  FileEntry,
  GitStatusEntry,
  AppFileStatusKind,
  UnmergedEntry,
  ConflictedFileStatus,
  UnmergedEntrySummary,
} from '../../models/status'
import {
  parsePorcelainStatus,
  mapStatus,
  IStatusEntry,
  IStatusHeader,
  isStatusHeader,
  isStatusEntry,
} from '../status-parser'
import { DiffSelectionType, DiffSelection } from '../../models/diff'
import { Repository } from '../../models/repository'
import { IAheadBehind } from '../../models/branch'
import { fatalError } from '../../lib/fatal-error'
<<<<<<< HEAD
import {
  enableStatusWithoutOptionalLocks,
  enableNewRebaseFlow,
} from '../feature-flag'
import { isMergeHeadSet } from './merge'
import { isRebaseHeadSet } from './rebase'
=======
import { isMergeHeadSet } from './merge'
import { getBinaryPaths } from './diff'
>>>>>>> 96eb4a88

/**
 * V8 has a limit on the size of string it can create (~256MB), and unless we want to
 * trigger an unhandled exception we need to do the encoding conversion by hand.
 *
 * As we may be executing status often, we should keep this to a reasonable threshold.
 */
const MaxStatusBufferSize = 20e6 // 20MB in decimal

/** The encapsulation of the result from 'git status' */
export interface IStatusResult {
  /** The name of the current branch */
  readonly currentBranch?: string

  /** The name of the current upstream branch */
  readonly currentUpstreamBranch?: string

  /** The SHA of the tip commit of the current branch */
  readonly currentTip?: string

  /** How many commits ahead and behind
   *  the `currentBranch` is compared to the `currentUpstreamBranch`
   */
  readonly branchAheadBehind?: IAheadBehind

  /** true if the repository exists at the given location */
  readonly exists: boolean

  /** true if repository is in a conflicted state */
  readonly mergeHeadFound: boolean

  /** true if a rebase is underway in the repository */
  readonly rebaseHeadFound: boolean

  /** the absolute path to the repository's working directory */
  readonly workingDirectory: WorkingDirectoryStatus
}

interface IStatusHeadersData {
  currentBranch?: string
  currentUpstreamBranch?: string
  currentTip?: string
  branchAheadBehind?: IAheadBehind
  match: RegExpMatchArray | null
}

type ConflictFilesDetails = {
  conflictCountsByPath: ReadonlyMap<string, number>
  binaryFilePaths: ReadonlyArray<string>
}

function parseConflictedState(
  entry: UnmergedEntry,
  path: string,
  conflictDetails: ConflictFilesDetails
): ConflictedFileStatus {
  switch (entry.action) {
    case UnmergedEntrySummary.BothAdded: {
      const isBinary = conflictDetails.binaryFilePaths.includes(path)
      if (!isBinary) {
        return {
          kind: AppFileStatusKind.Conflicted,
          entry,
          conflictMarkerCount:
            conflictDetails.conflictCountsByPath.get(path) || 0,
        }
      } else {
        return { kind: AppFileStatusKind.Conflicted, entry }
      }
    }
    case UnmergedEntrySummary.BothModified: {
      const isBinary = conflictDetails.binaryFilePaths.includes(path)
      if (!isBinary) {
        return {
          kind: AppFileStatusKind.Conflicted,
          entry,
          conflictMarkerCount:
            conflictDetails.conflictCountsByPath.get(path) || 0,
        }
      } else {
        return {
          kind: AppFileStatusKind.Conflicted,
          entry,
        }
      }
    }
    default:
      return {
        kind: AppFileStatusKind.Conflicted,
        entry,
      }
  }
}

function convertToAppStatus(
  path: string,
  entry: FileEntry,
  conflictDetails: ConflictFilesDetails,
  oldPath?: string
): AppFileStatus {
  if (entry.kind === 'ordinary') {
    switch (entry.type) {
      case 'added':
        return { kind: AppFileStatusKind.New }
      case 'modified':
        return { kind: AppFileStatusKind.Modified }
      case 'deleted':
        return { kind: AppFileStatusKind.Deleted }
    }
  } else if (entry.kind === 'copied' && oldPath != null) {
    return { kind: AppFileStatusKind.Copied, oldPath }
  } else if (entry.kind === 'renamed' && oldPath != null) {
    return { kind: AppFileStatusKind.Renamed, oldPath }
  } else if (entry.kind === 'untracked') {
    return { kind: AppFileStatusKind.Untracked }
  } else if (entry.kind === 'conflicted') {
    return parseConflictedState(entry, path, conflictDetails)
  }

  return fatalError(`Unknown file status ${status}`)
}

/**
 *  Retrieve the status for a given repository,
 *  and fail gracefully if the location is not a Git repository
 */
export async function getStatus(
  repository: Repository
): Promise<IStatusResult | null> {
  const args = [
    '--no-optional-locks',
    'status',
    '--untracked-files=all',
    '--branch',
    '--porcelain=2',
    '-z',
  ]

  const result = await spawnAndComplete(
    args,
    repository.path,
    'getStatus',
    new Set([0, 128])
  )

  if (result.exitCode === 128) {
    log.debug(
      `'git status' returned 128 for '${
        repository.path
      }' and is likely missing its .git directory`
    )
    return null
  }

  if (result.output.length > MaxStatusBufferSize) {
    log.error(
      `'git status' emitted ${
        result.output.length
      } bytes, which is beyond the supported threshold of ${MaxStatusBufferSize} bytes`
    )
    return null
  }

  const stdout = result.output.toString('utf8')
  const parsed = parsePorcelainStatus(stdout)
  const headers = parsed.filter(isStatusHeader)
  const entries = parsed.filter(isStatusEntry)

  const mergeHeadFound = await isMergeHeadSet(repository)
<<<<<<< HEAD
  const rebaseHeadFound = await isRebaseHeadSet(repository)

  let conflictState: Map<string, number>

  if (enableNewRebaseFlow()) {
    // if MERGE_HEAD or REBASE_HEAD found, look for conflicted files
    conflictState =
      mergeHeadFound || rebaseHeadFound
        ? await getFilesWithConflictMarkers(repository.path)
        : new Map<string, number>()
  } else {
    // if MERGE_HEAD found, look for conflicted files
    conflictState = mergeHeadFound
      ? await getFilesWithConflictMarkers(repository.path)
      : new Map<string, number>()
  }
=======
  const conflictDetails = await getConflictDetails(repository, mergeHeadFound)
>>>>>>> 96eb4a88

  // Map of files keyed on their paths.
  const files = entries.reduce(
    (files, entry) => buildStatusMap(files, entry, conflictDetails),
    new Map<string, WorkingDirectoryFileChange>()
  )

  const {
    currentBranch,
    currentUpstreamBranch,
    currentTip,
    branchAheadBehind,
  } = headers.reduce(parseStatusHeader, {
    currentBranch: undefined,
    currentUpstreamBranch: undefined,
    currentTip: undefined,
    branchAheadBehind: undefined,
    match: null,
  })

  const workingDirectory = WorkingDirectoryStatus.fromFiles([...files.values()])

  return {
    currentBranch,
    currentTip,
    currentUpstreamBranch,
    branchAheadBehind,
    exists: true,
    mergeHeadFound,
    rebaseHeadFound,
    workingDirectory,
  }
}

/**
 *
 * Update map of working directory changes with a file status entry.
 * Reducer(ish).
 *
 * (Map is used here to maintain insertion order.)
 */
function buildStatusMap(
  files: Map<string, WorkingDirectoryFileChange>,
  entry: IStatusEntry,
  conflictDetails: ConflictFilesDetails
): Map<string, WorkingDirectoryFileChange> {
  const status = mapStatus(entry.statusCode)

  if (status.kind === 'ordinary') {
    // when a file is added in the index but then removed in the working
    // directory, the file won't be part of the commit, so we can skip
    // displaying this entry in the changes list
    if (
      status.index === GitStatusEntry.Added &&
      status.workingTree === GitStatusEntry.Deleted
    ) {
      return files
    }
  }

  if (status.kind === 'untracked') {
    // when a delete has been staged, but an untracked file exists with the
    // same path, we should ensure that we only draw one entry in the
    // changes list - see if an entry already exists for this path and
    // remove it if found
    files.delete(entry.path)
  }

  // for now we just poke at the existing summary
  const appStatus = convertToAppStatus(
    entry.path,
    status,
    conflictDetails,
    entry.oldPath
  )

  const selection = DiffSelection.fromInitialSelection(DiffSelectionType.All)

  files.set(
    entry.path,
    new WorkingDirectoryFileChange(entry.path, appStatus, selection)
  )
  return files
}

/**
 * Update status header based on the current header entry.
 * Reducer.
 */
function parseStatusHeader(results: IStatusHeadersData, header: IStatusHeader) {
  let {
    currentBranch,
    currentUpstreamBranch,
    currentTip,
    branchAheadBehind,
    match,
  } = results
  const value = header.value

  // This intentionally does not match branch.oid initial
  if ((match = value.match(/^branch\.oid ([a-f0-9]+)$/))) {
    currentTip = match[1]
  } else if ((match = value.match(/^branch.head (.*)/))) {
    if (match[1] !== '(detached)') {
      currentBranch = match[1]
    }
  } else if ((match = value.match(/^branch.upstream (.*)/))) {
    currentUpstreamBranch = match[1]
  } else if ((match = value.match(/^branch.ab \+(\d+) -(\d+)$/))) {
    const ahead = parseInt(match[1], 10)
    const behind = parseInt(match[2], 10)

    if (!isNaN(ahead) && !isNaN(behind)) {
      branchAheadBehind = { ahead, behind }
    }
  }
  return {
    currentBranch,
    currentUpstreamBranch,
    currentTip,
    branchAheadBehind,
    match,
  }
}

/**
 * gets the conflicted files count and binary file paths in a given repository.
 * for computing an `IStatusResult`.
 *
 * @param repository to get details from
 * @param mergeHeadFound whether the repository is in conflict. if not supplied, this function will compute this for you.
 */
async function getConflictDetails(
  repository: Repository,
  mergeHeadFound?: boolean
): Promise<ConflictFilesDetails> {
  if (mergeHeadFound === undefined) {
    mergeHeadFound = await isMergeHeadSet(repository)
  }
  // if we have any conflicted files reported by status, let
  try {
    if (mergeHeadFound) {
      const conflictCountsByPath = await getFilesWithConflictMarkers(
        repository.path
      )
      const binaryFilePaths = await getBinaryPaths(repository, 'MERGE_HEAD')
      return {
        conflictCountsByPath,
        binaryFilePaths,
      }
    }
  } catch (error) {
    log.error(
      'Unexpected error from git operations in getConflictDetails',
      error
    )
  }
  return {
    conflictCountsByPath: new Map<string, number>(),
    binaryFilePaths: new Array<string>(),
  }
}<|MERGE_RESOLUTION|>--- conflicted
+++ resolved
@@ -23,17 +23,10 @@
 import { Repository } from '../../models/repository'
 import { IAheadBehind } from '../../models/branch'
 import { fatalError } from '../../lib/fatal-error'
-<<<<<<< HEAD
-import {
-  enableStatusWithoutOptionalLocks,
-  enableNewRebaseFlow,
-} from '../feature-flag'
+import { enableNewRebaseFlow } from '../feature-flag'
 import { isMergeHeadSet } from './merge'
 import { isRebaseHeadSet } from './rebase'
-=======
-import { isMergeHeadSet } from './merge'
 import { getBinaryPaths } from './diff'
->>>>>>> 96eb4a88
 
 /**
  * V8 has a limit on the size of string it can create (~256MB), and unless we want to
@@ -203,26 +196,20 @@
   const entries = parsed.filter(isStatusEntry)
 
   const mergeHeadFound = await isMergeHeadSet(repository)
-<<<<<<< HEAD
   const rebaseHeadFound = await isRebaseHeadSet(repository)
 
-  let conflictState: Map<string, number>
+  let conflictDetails: ConflictFilesDetails
 
   if (enableNewRebaseFlow()) {
     // if MERGE_HEAD or REBASE_HEAD found, look for conflicted files
-    conflictState =
+    conflictDetails = await getConflictDetails(
+      repository,
       mergeHeadFound || rebaseHeadFound
-        ? await getFilesWithConflictMarkers(repository.path)
-        : new Map<string, number>()
+    )
   } else {
     // if MERGE_HEAD found, look for conflicted files
-    conflictState = mergeHeadFound
-      ? await getFilesWithConflictMarkers(repository.path)
-      : new Map<string, number>()
-  }
-=======
-  const conflictDetails = await getConflictDetails(repository, mergeHeadFound)
->>>>>>> 96eb4a88
+    conflictDetails = await getConflictDetails(repository, mergeHeadFound)
+  }
 
   // Map of files keyed on their paths.
   const files = entries.reduce(
