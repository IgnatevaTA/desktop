import * as Path from 'path'
import * as React from 'react'

import { ChangesList } from './changes-list'
import { DiffSelectionType } from '../../models/diff'
import { IChangesState, PopupType } from '../../lib/app-state'
import { Repository } from '../../models/repository'
import {
  Dispatcher,
  IGitHubUser,
  IssuesStore,
  GitHubUserStore,
} from '../../lib/dispatcher'
import { CommitIdentity } from '../../models/commit-identity'
import { Commit } from '../../models/commit'
import { UndoCommit } from './undo-commit'
import {
  IAutocompletionProvider,
  EmojiAutocompletionProvider,
  IssuesAutocompletionProvider,
  UserAutocompletionProvider,
} from '../autocompletion'
import { ICommitMessage } from '../../lib/app-state'
import { ClickSource } from '../list'
import { WorkingDirectoryFileChange } from '../../models/status'
import { CSSTransitionGroup } from 'react-transition-group'
import { openFile } from '../../lib/open-file'

/**
 * The timeout for the animation of the enter/leave animation for Undo.
 *
 * Note that this *must* match the duration specified for the `undo` transitions
 * in `_changes-list.scss`.
 */
const UndoCommitAnimationTimeout = 500

interface IChangesSidebarProps {
  readonly repository: Repository
  readonly changes: IChangesState
  readonly dispatcher: Dispatcher
  readonly commitAuthor: CommitIdentity | null
  readonly branch: string | null
  readonly gitHubUsers: Map<string, IGitHubUser>
  readonly emoji: Map<string, string>
  readonly mostRecentLocalCommit: Commit | null
  readonly issuesStore: IssuesStore
  readonly availableWidth: number
  readonly isCommitting: boolean
  readonly isPushPullFetchInProgress: boolean
  readonly gitHubUserStore: GitHubUserStore
<<<<<<< HEAD
  readonly isIndexLocked: boolean
=======
  readonly askForConfirmationOnDiscardChanges: boolean
>>>>>>> efd48e30
}

export class ChangesSidebar extends React.Component<IChangesSidebarProps, {}> {
  private autocompletionProviders: ReadonlyArray<
    IAutocompletionProvider<any>
  > | null

  public constructor(props: IChangesSidebarProps) {
    super(props)

    this.receiveProps(props)
  }

  public componentWillReceiveProps(nextProps: IChangesSidebarProps) {
    this.receiveProps(nextProps)
  }

  private receiveProps(props: IChangesSidebarProps) {
    if (
      props.repository.id !== this.props.repository.id ||
      !this.autocompletionProviders
    ) {
      const autocompletionProviders: IAutocompletionProvider<any>[] = [
        new EmojiAutocompletionProvider(this.props.emoji),
      ]

      // Issues autocompletion is only available for GitHub repositories.
      const gitHubRepository = props.repository.gitHubRepository
      if (gitHubRepository) {
        autocompletionProviders.push(
          new IssuesAutocompletionProvider(
            props.issuesStore,
            gitHubRepository,
            props.dispatcher
          )
        )
        autocompletionProviders.push(
          new UserAutocompletionProvider(
            props.gitHubUserStore,
            gitHubRepository
          )
        )
      }

      this.autocompletionProviders = autocompletionProviders
    }
  }

  private onCreateCommit = (message: ICommitMessage): Promise<boolean> => {
    return this.props.dispatcher.commitIncludedChanges(
      this.props.repository,
      message
    )
  }

  private onFileSelectionChanged = (row: number) => {
    const file = this.props.changes.workingDirectory.files[row]
    this.props.dispatcher.changeChangesSelection(this.props.repository, file)
  }

  private onIncludeChanged = (path: string, include: boolean) => {
    const workingDirectory = this.props.changes.workingDirectory
    const file = workingDirectory.files.find(f => f.path === path)
    if (!file) {
      console.error(
        'unable to find working directory file to apply included change: ' +
          path
      )
      return
    }

    this.props.dispatcher.changeFileIncluded(
      this.props.repository,
      file,
      include
    )
  }

  private onSelectAll = (selectAll: boolean) => {
    this.props.dispatcher.changeIncludeAllFiles(
      this.props.repository,
      selectAll
    )
  }

  private onDiscardChanges = (file: WorkingDirectoryFileChange) => {
    if (!this.props.askForConfirmationOnDiscardChanges) {
      this.props.dispatcher.discardChanges(this.props.repository, [file])
    } else {
      this.props.dispatcher.showPopup({
        type: PopupType.ConfirmDiscardChanges,
        repository: this.props.repository,
        files: [file],
      })
    }
  }

  private onDiscardAllChanges = (
    files: ReadonlyArray<WorkingDirectoryFileChange>
  ) => {
    if (!this.props.askForConfirmationOnDiscardChanges) {
      this.props.dispatcher.discardChanges(this.props.repository, files)
    } else {
      this.props.dispatcher.showPopup({
        type: PopupType.ConfirmDiscardChanges,
        repository: this.props.repository,
        files,
      })
    }
  }

  private onIgnore = (pattern: string) => {
    this.props.dispatcher.ignore(this.props.repository, pattern)
  }

  /**
   * Reveals a file from a repository in the native file manager.
   * @param path The path of the file relative to the root of the repository
   */
  private onRevealInFileManager = (path: string) => {
    this.props.dispatcher.revealInFileManager(this.props.repository, path)
  }

  /**
   * Open file with default application.
   * @param path The path of the file relative to the root of the repository
   */
  private onOpenItem = (path: string) => {
    const fullPath = Path.join(this.props.repository.path, path)
    openFile(fullPath, this.props.dispatcher)
  }

  /**
   * Toggles the selection of a given working directory file.
   * If the file is partially selected it the selection is cleared
   * in order to match the behavior of clicking on an indeterminate
   * checkbox.
   */
  private onToggleInclude(row: number) {
    const workingDirectory = this.props.changes.workingDirectory
    const file = workingDirectory.files[row]

    if (!file) {
      console.error('keyboard selection toggle despite no file - what?')
      return
    }

    const currentSelection = file.selection.getSelectionType()

    this.props.dispatcher.changeFileIncluded(
      this.props.repository,
      file,
      currentSelection === DiffSelectionType.None
    )
  }

  /**
   * Handles click events from the List item container, note that this is
   * Not the same thing as the element returned by the row renderer in ChangesList
   */
  private onChangedItemClick = (row: number, source: ClickSource) => {
    // Toggle selection when user presses the spacebar or enter while focused
    // on a list item
    if (source.kind === 'keyboard') {
      this.onToggleInclude(row)
    }
  }

  private onUndo = () => {
    const commit = this.props.mostRecentLocalCommit

    if (commit) {
      this.props.dispatcher.undoCommit(this.props.repository, commit)
    }
  }

  private renderMostRecentLocalCommit() {
    const commit = this.props.mostRecentLocalCommit
    let child: JSX.Element | null = null
    if (commit) {
      child = (
        <UndoCommit
          isPushPullFetchInProgress={this.props.isPushPullFetchInProgress}
          commit={commit}
          onUndo={this.onUndo}
          emoji={this.props.emoji}
        />
      )
    }

    return (
      <CSSTransitionGroup
        transitionName="undo"
        transitionAppear={true}
        transitionAppearTimeout={UndoCommitAnimationTimeout}
        transitionEnterTimeout={UndoCommitAnimationTimeout}
        transitionLeaveTimeout={UndoCommitAnimationTimeout}
      >
        {child}
      </CSSTransitionGroup>
    )
  }

  public render() {
    const changesState = this.props.changes
    const selectedFileID = changesState.selectedFileID

    // TODO: I think user will expect the avatar to match that which
    // they have configured in GitHub.com as well as GHE so when we add
    // support for GHE we should revisit this and try to update the logic
    // to look up based on email _and_ host.
    const email = this.props.commitAuthor ? this.props.commitAuthor.email : null
    let user: IGitHubUser | null = null
    if (email) {
      user = this.props.gitHubUsers.get(email.toLowerCase()) || null
    }

    return (
      <div id="changes-sidebar-contents">
        <ChangesList
          dispatcher={this.props.dispatcher}
          repository={this.props.repository}
          workingDirectory={changesState.workingDirectory}
          selectedFileID={selectedFileID}
          onFileSelectionChanged={this.onFileSelectionChanged}
          onCreateCommit={this.onCreateCommit}
          onIncludeChanged={this.onIncludeChanged}
          onSelectAll={this.onSelectAll}
          onDiscardChanges={this.onDiscardChanges}
          onDiscardAllChanges={this.onDiscardAllChanges}
          onRevealInFileManager={this.onRevealInFileManager}
          onOpenItem={this.onOpenItem}
          onRowClick={this.onChangedItemClick}
          commitAuthor={this.props.commitAuthor}
          branch={this.props.branch}
          gitHubUser={user}
          commitMessage={this.props.changes.commitMessage}
          contextualCommitMessage={this.props.changes.contextualCommitMessage}
          autocompletionProviders={this.autocompletionProviders!}
          availableWidth={this.props.availableWidth}
          onIgnore={this.onIgnore}
          isCommitting={this.props.isCommitting}
          isIndexLocked={this.props.isIndexLocked}
        />
        {this.renderMostRecentLocalCommit()}
      </div>
    )
  }
}<|MERGE_RESOLUTION|>--- conflicted
+++ resolved
@@ -48,11 +48,8 @@
   readonly isCommitting: boolean
   readonly isPushPullFetchInProgress: boolean
   readonly gitHubUserStore: GitHubUserStore
-<<<<<<< HEAD
   readonly isIndexLocked: boolean
-=======
   readonly askForConfirmationOnDiscardChanges: boolean
->>>>>>> efd48e30
 }
 
 export class ChangesSidebar extends React.Component<IChangesSidebarProps, {}> {
