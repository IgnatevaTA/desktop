--- conflicted
+++ resolved
@@ -1,14 +1,6 @@
 import * as React from 'react'
-<<<<<<< HEAD
-import { Dispatcher } from '../../lib/dispatcher'
-import { Repository } from '../../models/repository'
 import { Account } from '../../models/account'
-import { API,  IAPIUser, getDotComAPIEndpoint } from '../../lib/api'
-import { Form } from '../lib/form'
-=======
-import { User } from '../../models/user'
-import { API,  IAPIUser } from '../../lib/api'
->>>>>>> af9d3921
+import { API, IAPIUser } from '../../lib/api'
 import { TextBox } from '../lib/text-box'
 import { Select } from '../lib/select'
 import { DialogContent } from '../dialog'
@@ -17,18 +9,13 @@
 
 interface IPublishRepositoryProps {
   /** The user to use for publishing. */
-  readonly user: User
+  readonly account: Account
 
   /** The settings to use when publishing the repository. */
   readonly settings: IPublishRepositorySettings
 
-<<<<<<< HEAD
-  /** The signed in users. */
-  readonly users: ReadonlyArray<Account>
-=======
   /** The function called when any of the publish settings are changed. */
   readonly onSettingsChanged: (settings: IPublishRepositorySettings) => void
->>>>>>> af9d3921
 }
 
 export interface IPublishRepositorySettings {
@@ -40,10 +27,6 @@
 
   /** Should the repository be private? */
   readonly private: boolean
-<<<<<<< HEAD
-  readonly groupedUsers: Map<Account, ReadonlyArray<IAPIUser>>
-  readonly selectedUser: IAPIUser
-=======
 
   /**
    * The org to which this repository belongs. If null, the repository should be
@@ -54,7 +37,6 @@
 
 interface IPublishRepositoryState {
   readonly orgs: ReadonlyArray<IAPIUser>
->>>>>>> af9d3921
 }
 
 /** The Publish Repository component. */
@@ -62,33 +44,14 @@
   public constructor(props: IPublishRepositoryProps) {
     super(props)
 
-<<<<<<< HEAD
-    this.state = {
-      name: props.repository.name,
-      description: '',
-      private: true,
-      groupedUsers: new Map<Account, ReadonlyArray<IAPIUser>>(),
-      selectedUser: accountToAPIUser(this.props.users[0]),
-    }
-  }
-
-  public async componentWillMount() {
-    const orgsByUser = new Map<Account, ReadonlyArray<IAPIUser>>()
-    for (const user of this.props.users) {
-      const api = new API(user)
-      const orgs = await api.fetchOrgs()
-      orgsByUser.set(user, orgs)
-    }
-=======
     this.state = { orgs: [] }
   }
 
   public async componentWillMount() {
-    const api = new API(this.props.user)
+    const api = new API(this.props.account)
     const orgs = await api.fetchOrgs()
     this.setState({ orgs })
   }
->>>>>>> af9d3921
 
   private updateSettings<K extends keyof IPublishRepositorySettings>(subset: Pick<IPublishRepositorySettings, K>) {
     const existingSettings = this.props.settings
@@ -108,26 +71,6 @@
     this.updateSettings({ private: event.currentTarget.checked })
   }
 
-<<<<<<< HEAD
-  private findOwningUserForSelectedUser(): Account | null {
-    const selectedUser = this.state.selectedUser
-    for (const [ user, orgs ] of this.state.groupedUsers) {
-      const apiUser = accountToAPIUser(user)
-      if (apiUser.id === selectedUser.id && apiUser.url === selectedUser.url) {
-        return user
-      }
-
-      let owningAccount: Account | null = null
-      orgs.forEach(org => {
-        if (org.id === selectedUser.id && org.url === selectedUser.url) {
-          owningAccount = user
-        }
-      })
-
-      if (owningAccount) {
-        return owningAccount
-      }
-=======
   private onOrgChange = (event: React.FormEvent<HTMLSelectElement>) => {
     const value = event.currentTarget.value
     const index = parseInt(value, 10)
@@ -136,7 +79,6 @@
     } else {
       const org = this.state.orgs[index]
       this.updateSettings({ org })
->>>>>>> af9d3921
     }
   }
 
@@ -153,24 +95,8 @@
         selectedIndex = index
       }
 
-<<<<<<< HEAD
-  private renderAccounts() {
-    const optionGroups = new Array<JSX.Element>()
-    for (const user of this.state.groupedUsers.keys()) {
-      const orgs = this.state.groupedUsers.get(user)!
-      const label = user.endpoint === getDotComAPIEndpoint() ? 'GitHub.com' : user.endpoint
-      const options = [
-        <option value={JSON.stringify(accountToAPIUser(user))} key={user.login}>{user.login}</option>,
-        ...orgs.map((u, i) => <option value={JSON.stringify(u)} key={u.login}>{u.login}</option>),
-      ]
-      optionGroups.push(
-        <optgroup key={user.endpoint} label={label}>
-          {options}
-        </optgroup>
-=======
       options.push(
         <option value={index} key={index}>{org.login}</option>
->>>>>>> af9d3921
       )
     }
 
@@ -203,18 +129,4 @@
       </DialogContent>
     )
   }
-<<<<<<< HEAD
-}
-
-function accountToAPIUser(account: Account): IAPIUser {
-  return {
-    login: account.login,
-    avatarUrl: account.avatarURL,
-    type: 'user',
-    id: account.id,
-    url: account.endpoint,
-    name: account.name,
-  }
-=======
->>>>>>> af9d3921
 }