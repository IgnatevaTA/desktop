import * as React from 'react'
import * as moment from 'moment'
import * as classNames from 'classnames'

import { Branch } from '../../models/branch'

import { IMenuItem } from '../../lib/menu-item'
import { HighlightText } from '../lib/highlight-text'
import { IMatches } from '../../lib/fuzzy-find'

import { showContextualMenu } from '../main-process-proxy'
import { Octicon, OcticonSymbol } from '../octicons'
import { enableCompareSidebar } from '../../lib/feature-flag'

interface IBranchListItemProps {
  /** The name of the branch */
  readonly branch: Branch

  /** Specifies whether this item is currently selected */
  readonly isCurrentBranch: boolean

  /** The date may be null if we haven't loaded the tip commit yet. */
  readonly lastCommitDate: Date | null

  /** The characters in the branch name to highlight */
<<<<<<< HEAD
  readonly matches: IMatches
}
=======
  readonly matches: ReadonlyArray<number>
>>>>>>> 9e856ecf

  /**
   * Callback to fire when the user wants to compare to this branch.
   *
   * If this is not specified, kebab element will not be rendered.
   */
  readonly onCompareToBranch?: (branch: Branch) => void
}
/** The branch component. */
export class BranchListItem extends React.Component<IBranchListItemProps, {}> {
  private onContextMenu = (event: React.MouseEvent<any>) => {
    event.preventDefault()
    event.stopPropagation()

    const items: IMenuItem[] = [
      {
        label: 'Compare to this branch',
        action: () => {
          if (this.props.onCompareToBranch) {
            this.props.onCompareToBranch(this.props.branch)
          }
        },
      },
    ]

    showContextualMenu(items)
  }

  private renderKebab = (lastCommitDate: Date | null, infoTitle: string) => {
    if (this.props.onCompareToBranch == null) {
      return null
    }

    if (!enableCompareSidebar()) {
      return null
    }

    return (
      <div className="branches-list-item-menu" title={infoTitle}>
        <div className="branch-menu-wrapper" onClick={this.onContextMenu}>
          <Octicon symbol={OcticonSymbol.kebabHorizontal} />
        </div>
      </div>
    )
  }

  public render() {
    const lastCommitDate = this.props.lastCommitDate
    const isCurrentBranch = this.props.isCurrentBranch
    const name = this.props.branch.name

    const date = lastCommitDate ? moment(lastCommitDate).fromNow() : ''
    const icon = isCurrentBranch ? OcticonSymbol.check : OcticonSymbol.gitBranch
    const infoTitle = isCurrentBranch
      ? 'Current branch'
      : lastCommitDate ? lastCommitDate.toString() : ''

<<<<<<< HEAD
=======
    const enableKebabEffect =
      enableCompareSidebar() &&
      !isCurrentBranch &&
      this.props.onCompareToBranch != null

    const className = classNames('branches-list-item', {
      'kebab-effect': enableKebabEffect,
    })

>>>>>>> 9e856ecf
    return (
      <div className={className}>
        <Octicon className="icon" symbol={icon} />
        <div className="name" title={name}>
          <HighlightText text={name} highlight={this.props.matches.title} />
        </div>

        <div className="description" title={infoTitle}>
          {date}
        </div>

        {this.renderKebab(lastCommitDate, infoTitle)}
      </div>
    )
  }
}<|MERGE_RESOLUTION|>--- conflicted
+++ resolved
@@ -23,12 +23,7 @@
   readonly lastCommitDate: Date | null
 
   /** The characters in the branch name to highlight */
-<<<<<<< HEAD
   readonly matches: IMatches
-}
-=======
-  readonly matches: ReadonlyArray<number>
->>>>>>> 9e856ecf
 
   /**
    * Callback to fire when the user wants to compare to this branch.
@@ -86,8 +81,6 @@
       ? 'Current branch'
       : lastCommitDate ? lastCommitDate.toString() : ''
 
-<<<<<<< HEAD
-=======
     const enableKebabEffect =
       enableCompareSidebar() &&
       !isCurrentBranch &&
@@ -97,7 +90,6 @@
       'kebab-effect': enableKebabEffect,
     })
 
->>>>>>> 9e856ecf
     return (
       <div className={className}>
         <Octicon className="icon" symbol={icon} />
