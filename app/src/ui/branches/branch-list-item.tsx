--- conflicted
+++ resolved
@@ -1,16 +1,8 @@
 import * as React from 'react'
 import * as moment from 'moment'
 
-<<<<<<< HEAD
-import { Branch } from '../../models/branch'
-
-import { IMenuItem } from '../../lib/menu-item'
-import { HighlightText } from '../lib/highlight-text'
 import { IMatches } from '../../lib/fuzzy-find'
 
-import { showContextualMenu } from '../main-process-proxy'
-=======
->>>>>>> 624e3bc1
 import { Octicon, OcticonSymbol } from '../octicons'
 import { HighlightText } from '../lib/highlight-text'
 
@@ -25,18 +17,7 @@
   readonly lastCommitDate: Date | null
 
   /** The characters in the branch name to highlight */
-<<<<<<< HEAD
   readonly matches: IMatches
-
-  /**
-   * Callback to fire when the user wants to compare to this branch.
-   *
-   * If this is not specified, kebab element will not be rendered.
-   */
-  readonly onCompareToBranch?: (branch: Branch) => void
-=======
-  readonly matches: ReadonlyArray<number>
->>>>>>> 624e3bc1
 }
 
 /** The branch component. */
