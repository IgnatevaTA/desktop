import {shell, remote} from 'electron'
const {app} = remote

import guid from '../lib/guid'
import User from '../models/user'
import {getDotComAPIEndpoint} from '../lib/api'
import fatalError from '../lib/fatal-error'

const ClientID = 'de0e3c7e9973e1c4dd77'
const ClientSecret = '4b35aab1581a32e23af0d930f2a294ae3bb84960'

const DefaultHeaders: {[key: string]: string} = {
  'Accept': 'application/vnd.github.v3+json, application/json',
  'Content-Type': 'application/json',
  'User-Agent': `${app.getName()}/${app.getVersion()}`
}

<<<<<<< HEAD
interface IAuthState {
  oAuthState: string
  endpoint: string
}
let authState: IAuthState = null
=======
interface AuthState {
  readonly oAuthState: string
  readonly endpoint: string
}
let authState: AuthState | null = null
>>>>>>> d7150707

export async function requestToken(code: string): Promise<string> {
  if (!authState) {
    return fatalError('`askUserToAuth` must be called before requesting a token.')
  }

  const urlBase = getOAuthURL(authState.endpoint)
  const response = await fetch(`${urlBase}/login/oauth/access_token`, {
    method: 'post',
    headers: DefaultHeaders,
    body: JSON.stringify({
      'client_id': ClientID,
      'client_secret': ClientSecret,
      'code': code,
      'state': authState
    })
  })
  const json = await response.json()
  return json.access_token
}

function getOAuthAuthorizationURL(authState: IAuthState): string {
  const urlBase = getOAuthURL(authState.endpoint)
  return `${urlBase}/login/oauth/authorize?client_id=${ClientID}&scope=repo&state=${authState.oAuthState}`
}

function getOAuthURL(endpoint: string): string {
  if (endpoint === getDotComAPIEndpoint()) {
    // GitHub.com is A Special Snowflake in that the API lives at a subdomain
    // but OAuth lives on the parent domain.
    return 'https://github.com'
  } else {
    return endpoint
  }
}

export function askUserToAuth(endpoint: string) {
  authState = {oAuthState: guid(), endpoint}

  shell.openExternal(getOAuthAuthorizationURL(authState))
}

export function getKeyForUser(user: User): string {
  return `GitHub – ${user.endpoint}`
}<|MERGE_RESOLUTION|>--- conflicted
+++ resolved
@@ -15,19 +15,11 @@
   'User-Agent': `${app.getName()}/${app.getVersion()}`
 }
 
-<<<<<<< HEAD
 interface IAuthState {
-  oAuthState: string
-  endpoint: string
-}
-let authState: IAuthState = null
-=======
-interface AuthState {
   readonly oAuthState: string
   readonly endpoint: string
 }
-let authState: AuthState | null = null
->>>>>>> d7150707
+let authState: IAuthState | null = null
 
 export async function requestToken(code: string): Promise<string> {
   if (!authState) {
