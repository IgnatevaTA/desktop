{
  "releases": {
<<<<<<< HEAD
    "1.2.7-test2": [
      "Test deployment for electron version bump."
=======
    "1.3.0-beta1": [
      "[New] Notification displayed in History tab when the base branch moves ahead of the current branch - #4768",
      "[New] Repository list displays uncommitted changes count and ahead/behind information - #2259",
      "[Added] Syntax highlighting for PowerShell files- #5081. Thanks @say25!",
      "[Fixed] Display something when repository is located at drive root - #4924",
      "[Fixed] Relax checks for merge commits for GitHub Enterprise repositories - #4329",
      "[Fixed] Display local path of selected repository as tooltip - #4922. Thanks @yongdamsh!",
      "[Fixed] Support default branch detection for non-GitHub repositories - #4937",
      "[Fixed] Handle legacy macOS right click gesture - #4942",
      "[Improved] Repository list badge style tweaks and tweaks for dark theme - #5095",
      "[Improved] Change primary button color to blue for dark theme - #5074"
>>>>>>> 57fe4f59
    ],
    "1.2.7-test1": [
      "Sanity check deployment for refactored scripts"
    ],
    "1.2.7-beta0": [
      "[Fixed] Visual indicator for upcoming feature should not be shown - #5026"
    ],
    "1.2.6": [
      "[Fixed] Visual indicator for upcoming feature should not be shown - #5026"
    ],
    "1.2.6-beta0": [
      "[Fixed] Feature flag for upcoming feature not applied correctly - #5024"
    ],
    "1.2.5": [
      "[Fixed] Feature flag for upcoming feature not applied correctly - #5024"
    ],
    "1.2.4": [
      "[New] Dark Theme preview - #4849",
      "[Added] Syntax highlighting for Cake files - #4935. Thanks @say25!",
      "[Added] WebStorm support for macOS - #4841. Thanks @mrsimonfletcher!",
      "[Fixed] Compare tab appends older commits when scrolling to bottom of list - #4964",
      "[Fixed] Remove temporary directory after Git LFS operation completes - #4414",
      "[Fixed] Unable to compare when two branches exist - #4947 #4730",
      "[Fixed] Unhandled errors when refreshing pull requests fails - #4844 #4866",
      "[Improved] Remove context menu needs to hint if a dialog will be shown - #4975",
      "[Improved] Upgrade embedded Git LFS - #4602 #4745",
      "[Improved] Update banner message clarifies that only Desktop needs to be restarted - #4891. Thanks @KennethSweezy!",
      "[Improved] Discard Changes context menu entry should contain ellipses when user needs to confirm - #4846. Thanks @yongdamsh!",
      "[Improved] Initializing syntax highlighting components - #4764",
      "[Improved] Only show overflow shadow when description overflows - #4898",
      "[Improved] Changes tab displays number of changed files instead of dot - #4772. Thanks @yongdamsh!"
    ],
    "1.2.4-beta5": [

    ],
    "1.2.4-beta4": [
      "[Fixed] Compare tab appends older commits when scrolling to bottom of list - #4964",
      "[Fixed] Remove temporary directory after Git LFS operation completes - #4414",
      "[Improved] Remove context menu needs to hint if a dialog will be shown - #4975",
      "[Improved] Upgrade embedded Git LFS - #4602 #4745"
    ],
    "1.2.4-test1": [
      "Confirming latest Git LFS version addresses reported issues"
    ],
    "1.2.4-beta3": [
      "[Added] WebStorm support for macOS - #4841. Thanks @mrsimonfletcher!",
      "[Improved] Update banner message clarifies that only Desktop needs to be restarted - #4891. Thanks @KennethSweezy!"
    ],
    "1.2.4-beta2": [
    ],
    "1.2.4-beta1": [
      "[New] Dark Theme preview - #4849",
      "[Added] Syntax highlighting for Cake files - #4935. Thanks @say25!",
      "[Fixed] Unable to compare when two branches exist - #4947 #4730",
      "[Fixed] Unhandled errors when refreshing pull requests fails - #4844 #4866",
      "[Improved] Discard Changes context menu entry should contain ellipses when user needs to confirm - #4846. Thanks @yongdamsh!",
      "[Improved] Initializing syntax highlighting components - #4764",
      "[Improved] Only show overflow shadow when description overflows - #4898",
      "[Improved] Changes tab displays number of changed files instead of dot - #4772. Thanks @yongdamsh!"
    ],
    "1.2.3": [
      "[Fixed] No autocomplete when searching for co-authors - #4847",
      "[Fixed] Error when checking out a PR from a fork - #4842"
    ],
    "1.2.3-beta1": [
      "[Fixed] No autocomplete when searching for co-authors - #4847",
      "[Fixed] Error when checking out a PR from a fork - #4842"
    ],
    "1.2.3-test1": [
      "Confirming switch from uglify-es to babel-minify addresses minification issue - #4871"
    ],
    "1.2.2": [
      "[Fixed] Make cURL/schannel default to using the Windows certificate store - #4817",
      "[Fixed] Restore text selection highlighting in diffs - #4818"
    ],
    "1.2.2-beta1": [
      "[Fixed] Make cURL/schannel default to using the Windows certificate store - #4817",
      "[Fixed] Text selection highlighting in diffs is back - #4818"
    ],
    "1.2.1": [
      "[Added] Brackets support for macOS - #4608. Thanks @3raxton!",
      "[Added] Pull request number and author are included in fuzzy-find filtering - #4653. Thanks @damaneice!",
      "[Fixed] Decreased the max line length limit - #3740. Thanks @sagaragarwal94!",
      "[Fixed] Updated embedded Git to 2.17.1 to address upstream security issue - #4791",
      "[Improved] Display the difference in file size of an image in the diff view - #4380. Thanks @ggajos!"
    ],
    "1.2.1-test1": [
      "Upgraded embedded Git to 2.17.0"
    ],
    "1.2.1-beta1": [
      "[Added] Brackets support for macOS - #4608. Thanks @3raxton!",
      "[Added] Pull request number and author are included in fuzzy-find filtering - #4653. Thanks @damaneice!",
      "[Fixed] Decreased the max line length limit - #3740. Thanks @sagaragarwal94!",
      "[Fixed] Updated embedded Git to 2.17.1 to address upstream security issue - #4791",
      "[Improved] Display the difference in file size of an image in the diff view - #4380. Thanks @ggajos!"
    ],
    "1.2.1-beta0": [

    ],
    "1.1.2-test6": [
      "Testing the Webpack v4 output from the project"
    ],
    "1.2.0": [
      "[New] History now has ability to compare to another branch and merge outstanding commits",
      "[New] Support for selecting more than one file in the changes list - #1712. Thanks @icosamuel!",
      "[New] Render bitmap images in diffs - #4367. Thanks @MagicMarvMan!",
      "[Added] Add PowerShell Core support for Windows and macOS - #3791. Thanks @saschanaz!",
      "[Added] Add MacVim support for macOS - #4532. Thanks @johnelliott!",
      "[Added] Syntax highlighting for JavaServer Pages (JSP) - #4470. Thanks @damaneice!",
      "[Added] Syntax highlighting for Haxe files - #4445. Thanks @Gama11!",
      "[Added] Syntax highlighting for R files - #4455. Thanks @say25!",
      "[Fixed] 'Open in Shell' on Linux ensures Git is on PATH - #4619. Thanks @ziggy42!",
      "[Fixed] Pressing 'Enter' on filtered Pull Request does not checkout - #4673",
      "[Fixed] Alert icon shrinks in rename dialog when branch name is long - #4566",
      "[Fixed] 'Open in Desktop' performs fetch to ensure branch exists before checkout - #3006",
      "[Fixed] 'Open in Default Program' on Windows changes the window title - #4446",
      "[Fixed] Skip fast-forwarding when there are many eligible local branches - #4392",
      "[Fixed] Image diffs not working for files with upper-case file extension - #4466",
      "[Fixed] Syntax highlighting not working for files with upper-case file extension - #4462. Thanks @say25!",
      "[Fixed] Error when creating Git LFS progress causes clone to fail - #4307. Thanks @MagicMarvMan!",
      "[Fixed] 'Open File in External Editor' always opens a new instance - #4381",
      "[Fixed] 'Select All' shortcut now works for changes list - #3821",
      "[Improved] Automatically add valid repository when using command line interface - #4513. Thanks @ggajos!",
      "[Improved] Always fast-forward the default branch - #4506",
      "[Improved] Warn when trying to rename a published branch - #4035. Thanks @agisilaos!",
      "[Improved] Added context menu for files in commit history - #2845. Thanks @crea7or",
      "[Improved] Discarding all changes always prompts for confirmation - #4459",
      "[Improved] Getting list of changed files is now more efficient when dealing with thousands of files - #4443",
      "[Improved] Checking out a Pull Request may skip unnecessary fetch - #4068. Thanks @agisilaos!",
      "[Improved] Commit summary now has a hint to indicate why committing is disabled - #4429.",
      "[Improved] Pull request status text now matches format on GitHub - #3521",
      "[Improved] Add escape hatch to disable hardware acceleration when launching - #3921"
    ],
    "1.1.2-beta7": [
    ],
    "1.1.2-beta6": [
      "[Added] Add MacVim support for macOS - #4532. Thanks @johnelliott!",
      "[Fixed] Open in Shell on Linux ensures Git is available on the user's PATH - #4619. Thanks @ziggy42!",
      "[Fixed] Keyboard focus issues when navigating Pull Request list - #4673",
      "[Improved] Automatically add valid repository when using command line interface - #4513. Thanks @ggajos!"
    ],
    "1.1.2-test5": [
      "Actually upgrading fs-extra to v6 in the app"
    ],
    "1.1.2-test4": [
      "Upgrading fs-extra to v6"
    ],
    "1.1.2-beta5": [
      "[Added] Syntax highlighting for JavaServer Pages (JSP) - #4470. Thanks @damaneice!",
      "[Fixed] Prevent icon from shrinking in rename dialog - #4566"
    ],
    "1.1.2-beta4": [
      "[New] New Compare tab allowing visualization of the relationship between branches",
      "[New] Support for selecting more than one file in the changes list - #1712. Thanks @icosamuel!",
      "[Fixed] 'Select All' shortcut now works for changes list - #3821",
      "[Improved] Always fast-forward the default branch - #4506",
      "[Improved] Warn when trying to rename a published branch - #4035. Thanks @agisilaos!",
      "[Improved] Added context menu for files in commit history - #2845. Thanks @crea7or",
      "[Improved] Discarding all changes always prompts for confirmation - #4459"
    ],
    "1.1.2-beta3": [
      "[Added] Syntax highlighting for Haxe files - #4445. Thanks @Gama11!",
      "[Added] Syntax highlighting for R files - #4455. Thanks @say25!",
      "[Fixed] Fetch to ensure \"Open in Desktop\" has a branch to checkout - #3006",
      "[Fixed] Handle the click event when opening a binary file - #4446",
      "[Fixed] Skip fast-forwarding when there are a lot of eligible local branches - #4392",
      "[Fixed] Image diffs not working for files with upper-case file extension - #4466",
      "[Fixed] Syntax highlighting not working for files with upper-case file extension - #4462. Thanks @say25!",
      "[Improved] Getting list of changed files is now more efficient when dealing with thousands of files - #4443",
      "[Improved] Checking out a Pull Request may skip unnecessary fetch - #4068. Thanks @agisilaos!",
      "[Improved] Commit summary now has a hint to indicate why committing is disabled - #4429."
    ],
    "1.1.2-test3": [
      "[New] Comparison Branch demo build"
    ],
    "1.1.2-test2": [
      "Refactoring the diff internals to potentially land some SVG improvements"
    ],
    "1.1.2-test1": [
      "Refactoring the diff internals to potentially land some SVG improvements"
    ],
    "1.1.2-beta2": [
      "[New] Render bitmap images in diffs - #4367. Thanks @MagicMarvMan!",
      "[New] Add PowerShell Core support for Windows and macOS - #3791. Thanks @saschanaz!",
      "[Fixed] Error when creating Git LFS progress causes clone to fail - #4307. Thanks @MagicMarvMan!",
      "[Fixed] 'Open File in External Editor' does not use existing window - #4381",
      "[Fixed] Always ask for confirmation when discarding all changes - #4423",
      "[Improved] Pull request status text now matches format on GitHub - #3521",
      "[Improved] Add escape hatch to disable hardware acceleration when launching - #3921"
    ],
    "1.1.2-beta1": [

    ],
    "1.1.1": [
      "[New] Render WebP images in diffs - #4164. Thanks @agisilaos!",
      "[Fixed] Edit context menus in commit form input elements - #3886",
      "[Fixed] Escape behavior for Pull Request list does not match Branch List - #3597",
      "[Fixed] Keep caret position after inserting completion for emoji/mention - #3835. Thanks @CarlRosell!",
      "[Fixed] Handle error events when watching files used to get Git LFS output - #4117",
      "[Fixed] Potential race condition when opening a fork pull request - #4149",
      "[Fixed] Show placeholder image when no pull requests found - #3973",
      "[Fixed] Disable commit summary and description inputs while commit in progress - #3893. Thanks @crea7or!",
      "[Fixed] Ensure pull request cache is cleared after last pull request merged - #4122",
      "[Fixed] Focus two-factor authentication dialog on input - #4220. Thanks @WaleedAshraf!",
      "[Fixed] Branches button no longer disabled while on an unborn branch - #4236. Thanks @agisilaos!",
      "[Fixed] Delete gitignore file when all entries cleared in Repository Settings - #1896",
      "[Fixed] Add visual indicator that a folder can be dropped on Desktop - #4004. Thanks @agisilaos!",
      "[Fixed] Attempt to focus the application window on macOS after signing in via the browser - #4126",
      "[Fixed] Refresh issues when user manually fetches - #4076",
      "[Improved] Add `Discard All Changes...` to context menu on changed file list - #4197. Thanks @xamm!",
      "[Improved] Improve contrast for button labels in app toolbar - #4219",
      "[Improved] Speed up check for submodules when discarding - #4186. Thanks @kmscode!",
      "[Improved] Make the keychain known issue more clear within Desktop - #4125",
      "[Improved] Continue past the 'diff too large' message and view the diff - #4050",
      "[Improved] Repository association might not have expected prefix - #4090. Thanks @mathieudutour!",
      "[Improved] Add message to gitignore dialog when not on default branch - #3720",
      "[Improved] Hide Desktop-specific forks in Branch List - #4127",
      "[Improved] Disregard accidental whitespace when cloning a repository by URL - #4216",
      "[Improved] Show alert icon in repository list when repository not found on disk - #4254. Thanks @gingerbeardman!",
      "[Improved] Repository list now closes after removing last repository - #4269. Thanks @agisilaos!",
      "[Improved] Move forget password link after the password dialog to match expected tab order - #4283. Thanks @iamnapo!",
      "[Improved] More descriptive text in repository toolbar button when no repositories are tracked - #4268. Thanks @agisilaos!",
      "[Improved] Context menu in Changes tab now supports opening file in your preferred editor - #4030"
    ],
    "1.1.1-beta4": [
      "[Improved] Context menu in Changes tab now supports opening file in your preferred editor - #4030"
    ],
    "1.1.1-beta3": [

    ],
    "1.1.1-beta2": [
      "[New] Render WebP images in diffs - #4164. Thanks @agisilaos!",
      "[Fixed] Edit context menus in commit form input elements - #3886",
      "[Fixed] Escape behavior should match that of Branch List - #3972",
      "[Fixed] Keep caret position after inserting completion - #3835. Thanks @CarlRosell!",
      "[Fixed] Handle error events when watching files used to get Git LFS output - #4117",
      "[Fixed] Potential race condition when opening a fork pull request - #4149",
      "[Fixed] Show placeholder image when no pull requests found - #3973",
      "[Fixed] Disable input fields summary and description while commit in progress - #3893. Thanks @crea7or!",
      "[Fixed] Ensure pull request cache is cleared after last pull request merged - #4122",
      "[Fixed] Focus two-factor authentication dialog on input - #4220. Thanks @WaleedAshraf!",
      "[Fixed] Branches button no longer disabled while on an unborn branch - #4236. Thanks @agisilaos!",
      "[Fixed] Delete gitignore file when entries cleared in Repository Settings - #1896",
      "[Fixed] Add visual indicator that a folder can be dropped on Desktop - #4004. Thanks @agisilaos!",
      "[Improved] Add `Discard All Changes...` to context menu on changed file list - #4197. Thanks @xamm!",
      "[Improved] Improve contrast for button labels in app toolbar - #4219",
      "[Improved] Speed up check for submodules when discarding - #4186. Thanks @kmscode!",
      "[Improved] Make the keychain known issue more clear within Desktop - #4125",
      "[Improved] Continue past the 'diff too large' message and view the diff - #4050",
      "[Improved] Repository association might not have expected prefix - #4090. Thanks @mathieudutour!",
      "[Improved] Add message to gitignore dialog when not on default branch - #3720",
      "[Improved] Hide Desktop-specific forks in Branch List - #4127",
      "[Improved] Disregard accidental whitespace when cloning a repository by URL - #4216",
      "[Improved] Show alert icon in repository list when repository not found on disk - #4254. Thanks @gingerbeardman!",
      "[Improved] Repository list now closes after removing last repository - #4269. Thanks @agisilaos!",
      "[Improved] Move forget password link to after the password dialog to maintain expected tab order - #4283. Thanks @iamnapo!",
      "[Improved] More descriptive text in repository toolbar button when no repositories are tracked - #4268. Thanks @agisilaos!"
    ],
    "1.1.1-test2": [
      "[Improved] Electron 1.8.3 upgrade (again)"
    ],
    "1.1.1-test1": [
      "[Improved] Forcing a focus on the window after the OAuth dance is done"
    ],
    "1.1.1-beta1": [

    ],
    "1.1.0": [
      "[New] Check out pull requests from collaborators or forks from within Desktop",
      "[New] View the commit status of the branch when it has an open pull request",
      "[Added] Add RubyMine support for macOS - #3883. Thanks @gssbzn!",
      "[Added] Add TextMate support for macOS - #3910. Thanks @caiofbpa!",
      "[Added] Syntax highlighting for Elixir files - #3774. Thanks @joaovitoras!",
      "[Fixed] Update layout of branch blankslate image - #4011",
      "[Fixed] Expanded avatar stack in commit summary gets cut off - #3884",
      "[Fixed] Clear repository filter when switching tabs - #3787. Thanks @reyronald!",
      "[Fixed] Avoid crash when unable to launch shell - #3954",
      "[Fixed] Ensure renames are detected when viewing commit diffs - #3673",
      "[Fixed] Fetch default remote if it differs from the current - #4056",
      "[Fixed] Handle Git errors when .gitmodules are malformed - #3912",
      "[Fixed] Handle error when \"where\" is not on PATH - #3882 #3825",
      "[Fixed] Ignore action assumes CRLF when core.autocrlf is unset - #3514",
      "[Fixed] Prevent duplicate entries in co-author autocomplete list - #3887",
      "[Fixed] Renames not detected when viewing commit diffs - #3673",
      "[Fixed] Support legacy usernames as co-authors - #3897",
      "[Improved] Update branch button text from \"New\" to \"New Branch\" - #4032",
      "[Improved] Add fuzzy search in the repository, branch, PR, and clone FilterLists - #911. Thanks @j-f1!",
      "[Improved] Tidy up commit summary and description layout in commit list - #3922. Thanks @willnode!",
      "[Improved] Use smaller default size when rendering Gravatar avatars - #3911",
      "[Improved] Show fetch progress when initializing remote for fork - #3953",
      "[Improved] Remove references to Hubot from the user setup page - #4015. Thanks @j-f1!",
      "[Improved] Error handling around ENOENT - #3954",
      "[Improved] Clear repository filter text when switching tabs - #3787. Thanks @reyronald!",
      "[Improved] Allow window to accept single click on focus - #3843",
      "[Improved] Disable drag-and-drop interaction when a popup is in the foreground - #3996"
    ],
    "1.1.0-beta3": [
      "[Fixed] Fetch default remote if it differs from the current - #4056"
    ],
    "1.1.0-beta2": [
      "[Improved] Update embedded Git to improve error handling when using stdin - #4058"
    ],
    "1.1.0-beta1": [
      "[Improved] Add 'Branch' to 'New' branch button - #4032",
      "[Improved] Remove references to Hubot from the user setup page - #4015. Thanks @j-f1!"
    ],
    "1.0.14-beta5": [
      "[Fixed] Improve detection of pull requests associated with current branch - #3991",
      "[Fixed] Disable drag-and-drop interaction when a popup is in the foreground - #3996",
      "[Fixed] Branch blank slate image out of position - #4011"
    ],
    "1.0.14-beta4": [
      "[New] Syntax highlighting for Elixir files - #3774. Thanks @joaovitoras!",
      "[Fixed] Crash when unable to launch shell - #3954",
      "[Fixed] Support legacy usernames as co-authors - #3897",
      "[Improved] Enable fuzzy search in the repository, branch, PR, and clone FilterLists - #911. Thanks @j-f1!",
      "[Improved] Tidy up commit summary and description layout in commit list - #3922. Thanks @willnode!"
    ],
    "1.0.14-test1": [
      "[Improved] Electron 1.8.2 upgrade"
    ],
    "1.0.14-beta3": [
      "[Added] Add TextMate support for macOS - #3910. Thanks @caiofbpa!",
      "[Fixed] Handle Git errors when .gitmodules are malformed - #3912",
      "[Fixed] Clear repository filter when switching tabs - #3787. Thanks @reyronald!",
      "[Fixed] Prevent duplicate entries in co-author autocomplete list - #3887",
      "[Improved] Show progress when initializing remote for fork - #3953"
    ],
    "1.0.14-beta2": [
      "[Added] Add RubyMine support for macOS - #3883. Thanks @gssbzn!",
      "[Fixed] Allow window to accept single click on focus - #3843",
      "[Fixed] Expanded avatar list hidden behind commit details - #3884",
      "[Fixed] Renames not detected when viewing commit diffs - #3673",
      "[Fixed] Ignore action assumes CRLF when core.autocrlf is unset - #3514",
      "[Improved] Use smaller default size when rendering Gravatar avatars - #3911"
    ],
    "1.0.14-beta1": [
      "[New] Commit together with co-authors - #3879"
    ],
    "1.0.13": [
      "[New] Commit together with co-authors - #3879",
      "[New] PhpStorm is now a supported external editor on macOS - #3749. Thanks @hubgit!",
      "[Improved] Update embedded Git to 2.16.1 - #3617 #3828 #3871",
      "[Improved] Blank slate view is now more responsive when zoomed - #3777",
      "[Improved] Documentation fix for Open in Shell resource - #3799. Thanks @saschanaz!",
      "[Improved] Improved error handling for Linux - #3732",
      "[Improved] Allow links in unexpanded summary to be clickable - #3719. Thanks @koenpunt!",
      "[Fixed] Update Electron to 1.7.11 to address security issue - #3846",
      "[Fixed] Allow double dashes in branch name - #3599. Thanks @JQuinnie!",
      "[Fixed] Sort the organization list - #3657. Thanks @j-f1!",
      "[Fixed] Check out PRs from a fork - #3395",
      "[Fixed] Confirm deleting branch when it has an open PR - #3615",
      "[Fixed] Defer user/email validation in Preferences - #3722",
      "[Fixed] Checkout progress did not include branch name - #3780",
      "[Fixed] Don't block branch switching when in detached HEAD - #3807",
      "[Fixed] Handle discarding submodule changes properly - #3647",
      "[Fixed] Show tooltip with additional info about the build status - #3134",
      "[Fixed] Update placeholders to support Linux distributions - #3150",
      "[Fixed] Refresh local commit list when switching tabs - #3698"
    ],
    "1.0.13-test1": [
      "[Improved] Update embedded Git to 2.16.1 - #3617 #3828 #3871",
      "[Fixed] Update Electron to 1.7.11 to address security issue - #3846",
      "[Fixed] Allows double dashes in branch name - #3599. Thanks @JQuinnie!",
      "[Fixed] Pull Request store may not have status defined - #3869",
      "[Fixed] Render the Pull Request badge when no commit statuses found - #3608"
    ],
    "1.0.13-beta1": [
      "[New] PhpStorm is now a supported external editor on macOS - #3749. Thanks @hubgit!",
      "[Improved] Blank slate view is now more responsive when zoomed - #3777",
      "[Improved] Documentation fix for Open in Shell resource - #3799. Thanks @saschanaz!",
      "[Improved] Improved error handling for Linux - #3732",
      "[Improved] Allow links in unexpanded summary to be clickable - #3719. Thanks @koenpunt!",
      "[Fixed] Sort the organization list - #3657. Thanks @j-f1!",
      "[Fixed] Check out PRs from a fork - #3395",
      "[Fixed] Confirm deleting branch when it has an open PR - #3615",
      "[Fixed] Defer user/email validation in Preferences - #3722",
      "[Fixed] Checkout progress did not include branch name - #3780",
      "[Fixed] Don't block branch switching when in detached HEAD - #3807",
      "[Fixed] Handle discarding submodule changes properly - #3647",
      "[Fixed] Show tooltip with additional info about the build status - #3134",
      "[Fixed] Update placeholders to support Linux distributions - #3150",
      "[Fixed] Refresh local commit list when switching tabs - #3698"
    ],
    "1.0.12": [
      "[New] Syntax highlighting for Rust files - #3666. Thanks @subnomo!",
      "[New] Syntax highlighting for Clojure cljc, cljs, and edn files - #3610. Thanks @mtkp!",
      "[Improved] Prevent creating a branch in the middle of a merge - #3733",
      "[Improved] Truncate long repo names in panes and modals to fit into a single line - #3598. Thanks @http-request!",
      "[Improved] Keyboard navigation support in pull request list - #3607",
      "[Fixed] Inconsistent caret behavior in text boxes when using certain keyboard layouts - #3354",
      "[Fixed] Only render the organizations list when it has orgs - #1414",
      "[Fixed] Checkout now handles situations where a ref exists on multiple remotes - #3281",
      "[Fixed] Retain accounts on desktop when losing connectivity - #3641",
      "[Fixed] Missing argument in FullScreenInfo that could prevent app from launching - #3727. Thanks @OiYouYeahYou!"
    ],
    "1.0.12-beta1": [
      "[New] Syntax highlighting for Rust files - #3666. Thanks @subnomo!",
      "[New] Syntax highlighting for Clojure cljc, cljs, and edn files - #3610. Thanks @mtkp!",
      "[Improved] Prevent creating a branch in the middle of a merge - #3733",
      "[Improved] Truncate long repo names in panes and modals to fit into a single line - #3598. Thanks @http-request!",
      "[Improved] Keyboard navigation support in pull request list - #3607",
      "[Fixed] Inconsistent caret behavior in text boxes when using certain keyboard layouts - #3354",
      "[Fixed] Only render the organizations list when it has orgs - #1414",
      "[Fixed] Checkout now handles situations where a ref exists on multiple remotes - #3281",
      "[Fixed] Retain accounts on desktop when losing connectivity - #3641",
      "[Fixed] Missing argument in FullScreenInfo that could prevent app from launching - #3727. Thanks @OiYouYeahYou!"
    ],
    "1.0.12-beta0": [
      "[New] Highlight substring matches in the \"Branches\" and \"Repositories\" list when filtering - #910. Thanks @JordanMussi!",
      "[New] Add preview for ico files - #3531. Thanks @serhiivinichuk!",
      "[New] Fallback to Gravatar for loading avatars - #821",
      "[New] Provide syntax highlighting for Visual Studio project files - #3552. Thanks @saul!",
      "[New] Provide syntax highlighting for F# fsx and fsi files - #3544. Thanks @saul!",
      "[New] Provide syntax highlighting for Kotlin files - #3555. Thanks @ziggy42!",
      "[New] Provide syntax highlighting for Clojure - #3523. Thanks @mtkp!",
      "[Improved] Toggle the \"Repository List\" from the menu - #2638. Thanks @JordanMussi!",
      "[Improved] Prevent saving of disallowed character strings for your name and email  - #3204",
      "[Improved] Error messages now appear at the top of the \"Create a New Repository\" dialog - #3571. Thanks @http-request!",
      "[Improved] \"Repository List\" header is now \"Github.com\" for consistency - #3567. Thanks @iFun!",
      "[Improved] Rename the \"Install Update\" button to \"Quit and Install Update\" - #3494. Thanks @say25!",
      "[Fixed] Fix ordering of commit history when your branch and tracking branch have both changed  - #2737",
      "[Fixed] Prevent creating a branch that starts with a period - #3013. Thanks @JordanMussi!",
      "[Fixed] Branch names are properly encoded when creating a pull request - #3509",
      "[Fixed] Re-enable all the menu items after closing a popup - #3533",
      "[Fixed] Removes option to delete remote branch after it's been deleted - #2964. Thanks @JordanMussi!",
      "[Fixed] Windows: Detects available editors and shells now works even when the group policy blocks write registry access - #3105 #3405",
      "[Fixed] Windows: Menu items are no longer truncated - #3547",
      "[Fixed] Windows: Prevent disabled menu items from being accessed - #3391 #1521",
      "[Fixed] Preserve the selected pull request when a manual fetch is done - #3524",
      "[Fixed] Update pull request badge after switching branches or pull requests - #3454",
      "[Fixed] Restore keyboard arrow navigation for pull request list - #3499"
    ],
    "1.0.11": [
      "[New] Highlight substring matches in the \"Branches\" and \"Repositories\" list when filtering - #910. Thanks @JordanMussi!",
      "[New] Add preview for ico files - #3531. Thanks @serhiivinichuk!",
      "[New] Fallback to Gravatar for loading avatars - #821",
      "[New] Provide syntax highlighting for Visual Studio project files - #3552. Thanks @saul!",
      "[New] Provide syntax highlighting for F# fsx and fsi files - #3544. Thanks @saul!",
      "[New] Provide syntax highlighting for Kotlin files - #3555. Thanks @ziggy42!",
      "[New] Provide syntax highlighting for Clojure - #3523. Thanks @mtkp!",
      "[Improved] Toggle the \"Repository List\" from the menu - #2638. Thanks @JordanMussi!",
      "[Improved] Prevent saving of disallowed character strings for your name and email  - #3204",
      "[Improved] Error messages now appear at the top of the \"Create a New Repository\" dialog - #3571. Thanks @http-request!",
      "[Improved] \"Repository List\" header is now \"Github.com\" for consistency - #3567. Thanks @iFun!",
      "[Improved] Rename the \"Install Update\" button to \"Quit and Install Update\" - #3494. Thanks @say25!",
      "[Fixed] Fix ordering of commit history when your branch and tracking branch have both changed  - #2737",
      "[Fixed] Prevent creating a branch that starts with a period - #3013. Thanks @JordanMussi!",
      "[Fixed] Branch names are properly encoded when creating a pull request - #3509",
      "[Fixed] Re-enable all the menu items after closing a popup - #3533",
      "[Fixed] Removes option to delete remote branch after it's been deleted - #2964. Thanks @JordanMussi!",
      "[Fixed] Windows: Detects available editors and shells now works even when the group policy blocks write registry access - #3105 #3405",
      "[Fixed] Windows: Menu items are no longer truncated - #3547",
      "[Fixed] Windows: Prevent disabled menu items from being accessed - #3391 #1521"
    ],
    "1.0.11-test0": [
      "[Improved] now with a new major version of electron-packager"
    ],
    "1.0.11-beta0": [
      "[Improved] Refresh the pull requests list after fetching - #3503",
      "[Improved] Rename the \"Install Update\" button to \"Quit and Install Update\" - #3494. Thanks @say25!",
      "[Fixed] URL encode branch names when creating a pull request - #3509",
      "[Fixed] Windows: detecting available editors and shells now works even when the group policy blocks write registry access - #3105 #3405"
    ],
    "1.0.10": [
      "[New] ColdFusion Builder is now a supported external editor - #3336 #3321. Thanks @AtomicCons!",
      "[New] VSCode Insiders build is now a supported external editor - #3441. Thanks @say25!",
      "[New] BBEdit is now a supported external editor - #3467. Thanks @NiklasBr!",
      "[New] Hyper is now a supported shell on Windows too - #3455. Thanks @JordanMussi!",
      "[New] Swift is now syntax highlighted - #3305. Thanks @agisilaos!",
      "[New] Vue.js is now syntax highlighted - #3368. Thanks @wanecek!",
      "[New] CoffeeScript is now syntax highlighted - #3356. Thanks @agisilaos!",
      "[New] Cypher is now syntax highlighted - #3440. Thanks @say25!",
      "[New] .hpp is now syntax highlighted as C++ - #3420. Thanks @say25!",
      "[New] ML-like languages are now syntax highlighted - #3401. Thanks @say25!",
      "[New] Objective-C is now syntax highlighted - #3355. Thanks @koenpunt!",
      "[New] SQL is now syntax highlighted - #3389. Thanks @say25!",
      "[Improved] Better message on the 'Publish Branch' button when HEAD is unborn - #3344. Thanks @Venkat5694!",
      "[Improved] Better error message when trying to push to an archived repository - #3084. Thanks @agisilaos!",
      "[Improved] Avoid excessive background fetching when switching repositories - #3329",
      "[Improved] Ignore menu events sent when a modal is shown - #3308",
      "[Fixed] Parse changed files whose paths include a newline - #3271",
      "[Fixed] Parse file type changes - #3334",
      "[Fixed] Windows: 'Open without Git' would present the dialog again instead of actually opening a shell without git - #3290",
      "[Fixed] Avoid text selection when dragging resizable dividers - #3268",
      "[Fixed] Windows: Removed the title attribute on the Windows buttons so that they no longer leave their tooltips hanging around - #3348. Thanks @j-f1!",
      "[Fixed] Windows: Detect VS Code when installed to non-standard locations - #3304",
      "[Fixed] Hitting Return would select the first item in a filter list when the filter text was empty - #3447",
      "[Fixed] Add some missing keyboard shortcuts - #3327. Thanks @say25!",
      "[Fixed] Handle \"304 Not Modified\" responses - #3399",
      "[Fixed] Don't overwrite an existing .gitattributes when creating a new repository - #3419. Thanks @strafe!"
    ],
    "1.0.10-beta3": [
      "[New] Change \"Create Pull Request\" to \"Show Pull Request\" when there is already a pull request open for the branch - #2524",
      "[New] VSCode Insiders build is now a supported external editor - #3441. Thanks @say25!",
      "[New] BBEdit is now a supported external editor - #3467. Thanks @NiklasBr!",
      "[New] Hyper is now a supported shell - #3455. Thanks @JordanMussi!",
      "[New] Cypher is now syntax highlighted - #3440. Thanks @say25!",
      "[New] .hpp is now syntax highlighted as C++ - #3420. Thanks @say25!",
      "[New] ML-like languages are now syntax highlighted - #3401. Thanks @say25!",
      "[Improved] Use the same colors in pull request dropdown as we use on GitHub.com - #3451",
      "[Improved] Fancy pull request loading animations - #2868",
      "[Improved] Avoid excessive background fetching when switching repositories - #3329",
      "[Improved] Refresh the pull request list when the Push/Pull/Fetch button is clicked - #3448",
      "[Improved] Ignore menu events sent when a modal is shown - #3308",
      "[Fixed] Hitting Return would select the first item in a filter list when the filter text was empty - #3447",
      "[Fixed] Add some missing keyboard shortcuts - #3327. Thanks @say25!",
      "[Fixed] Handle \"304 Not Modified\" responses - #3399",
      "[Fixed] Don't overwrite an existing .gitattributes when creating a new repository - #3419. Thanks @strafe!"
    ],
    "1.0.10-beta2": [
      "[New] SQL is now syntax highlighted! - #3389. Thanks @say25!",
      "[Fixed] Windows: Detect VS Code when installed to non-standard locations - #3304"
    ],
    "1.0.10-beta1": [
      "[New] Vue.js code is now syntax highlighted! - #3368. Thanks @wanecek!",
      "[New] CoffeeScript is now syntax highlighted! - #3356. Thanks @agisilaos!",
      "[New] Highlight .m as Objective-C - #3355. Thanks @koenpunt!",
      "[Improved] Use smarter middle truncation for branch names - #3357",
      "[Fixed] Windows: Removed the title attribute on the Windows buttons so that they no longer leave their tooltips hanging around - #3348. Thanks @j-f1!"
    ],
    "1.0.10-beta0": [
      "[New] ColdFusion Builder is now available as an option for External Editor - #3336 #3321. Thanks @AtomicCons!",
      "[New] Swift code is now syntax highlighted - #3305. Thanks @agisilaos!",
      "[Improved] Better message on the 'Publish Branch' button when HEAD is unborn - #3344. Thanks @Venkat5694!",
      "[Improved] Better error message when trying to push to an archived repository - #3084. Thanks @agisilaos!",
      "[Fixed] Parse changed files whose paths include a newline - #3271",
      "[Fixed] Parse file type changes - #3334",
      "[Fixed] Windows: 'Open without Git' would present the dialog again instead of actually opening a shell without git - #3290",
      "[Fixed] Avoid text selection when dragging resizable dividers - #3268"
    ],
    "1.0.9": [
      "[New] ColdFusion Builder is now available as an option for External Editor - #3336 #3321. Thanks @AtomicCons!",
      "[New] Swift code is now syntax highlighted - #3305. Thanks @agisilaos!",
      "[Improved] Better message on the 'Publish Branch' button when HEAD is unborn - #3344. Thanks @Venkat5694!",
      "[Improved] Better error message when trying to push to an archived repository - #3084. Thanks @agisilaos!",
      "[Fixed] Parse changed files whose paths include a newline - #3271",
      "[Fixed] Parse file type changes - #3334",
      "[Fixed] Windows: 'Open without Git' would present the dialog again instead of actually opening a shell without git - #3290",
      "[Fixed] Avoid text selection when dragging resizable dividers - #3268"
    ],
    "1.0.9-beta1": [
      "[New] ColdFusion Builder is now available as an option for External Editor - #3336 #3321. Thanks @AtomicCons!",
      "[New] Swift code is now syntax highlighted - #3305. Thanks @agisilaos!",
      "[Improved] Better message on the 'Publish Branch' button when HEAD is unborn - #3344. Thanks @Venkat5694!",
      "[Improved] Better error message when trying to push to an archived repository - #3084. Thanks @agisilaos!",
      "[Fixed] Parse changed files whose paths include a newline - #3271",
      "[Fixed] Parse file type changes - #3334",
      "[Fixed] Windows: 'Open without Git' would present the dialog again instead of actually opening a shell without git - #3290",
      "[Fixed] Avoid text selection when dragging resizable dividers - #3268"
    ],
    "1.0.9-beta0": [
      "[Fixed] Crash when rendering diffs for certain types of files - #3249",
      "[Fixed] Continually being prompted to add the upstream remote, even when it already exists - #3252"
    ],
    "1.0.8": [
      "[Fixed] Crash when rendering diffs for certain types of files - #3249",
      "[Fixed] Continually being prompted to add the upstream remote, even when it already exists - #3252"
    ],
    "1.0.8-beta0": [
      "[New] Syntax highlighted diffs - #3101",
      "[New] Add upstream to forked repositories - #2364",
      "[Fixed] Only reset scale of title bar on macOS - #3193",
      "[Fixed] Filter symbolic refs in the branch list - #3196",
      "[Fixed] Address path issue with invoking Git Bash - #3186",
      "[Fixed] Update embedded Git to support repository hooks and better error messages - #3067 #3079",
      "[Fixed] Provide credentials to LFS repositories when performing checkout - #3167",
      "[Fixed] Assorted changelog typos - #3174 #3184 #3207. Thanks @strafe, @alanaasmaa and @jt2k!"
    ],
    "1.0.7": [
      "[New] Syntax highlighted diffs - #3101",
      "[New] Add upstream to forked repositories - #2364",
      "[Fixed] Only reset scale of title bar on macOS - #3193",
      "[Fixed] Filter symbolic refs in the branch list - #3196",
      "[Fixed] Address path issue with invoking Git Bash - #3186",
      "[Fixed] Update embedded Git to support repository hooks and better error messages - #3067 #3079",
      "[Fixed] Provide credentials to LFS repositories when performing checkout - #3167",
      "[Fixed] Assorted changelog typos - #3174 #3184 #3207. Thanks @strafe, @alanaasmaa and @jt2k!"
    ],
    "1.0.7-beta0": [
      "[Fixed] The Branches list wouldn't display the branches for non-GitHub repositories - #3169",
      "[Fixed] Pushing or pulling could error when the temp directory was unavailable - #3046"
    ],
    "1.0.6": [
      "[Fixed] The Branches list wouldn't display the branches for non-GitHub repositories - #3169",
      "[Fixed] Pushing or pulling could error when the temp directory was unavailable - #3046"
    ],
    "1.0.5": [
      "[New] The command line interface now provides some helpful help! - #2372. Thanks @j-f1!",
      "[New] Create new branches from the Branches foldout - #2784",
      "[New] Add support for VSCode Insiders - #3012 #3062. Thanks @MSathieu!",
      "[New] Linux: Add Atom and Sublime Text support - #3133. Thanks @ziggy42!",
      "[New] Linux: Tilix support - #3117. Thanks @ziggy42!",
      "[New] Linux: Add Visual Studio Code support - #3122. Thanks @ziggy42!",
      "[Improved] Report errors when a problem occurs storing tokens - #3159",
      "[Improved] Bump to Git 2.14.3 - #3146",
      "[Improved] Don't try to display diffs that could cause the app to hang - #2596",
      "[Fixed] Handle local user accounts with URL-hostile characters - #3107",
      "[Fixed] Cloning a repository which uses Git LFS would leave all the files appearing modified - #3146",
      "[Fixed] Signing in in the Welcome flow could hang - #2769",
      "[Fixed] Properly replace old Git LFS configuration values - #2984"
    ],
    "1.0.5-beta1": [
      "[New] Create new branches from the Branches foldout - #2784",
      "[New] Add support for VSCode Insiders - #3012 #3062. Thanks @MSathieu!",
      "[New] Linux: Add Atom and Sublime Text support - #3133. Thanks @ziggy42!",
      "[New] Linux: Tilix support - #3117. Thanks @ziggy42!",
      "[New] Linux: Add Visual Studio Code support - #3122. Thanks @ziggy42!",
      "[Improved] Report errors when a problem occurs storing tokens - #3159",
      "[Improved] Bump to Git 2.14.3 - #3146",
      "[Improved] Don't try to display diffs that could cause the app to hang - #2596",
      "[Fixed] Handle local user accounts with URL-hostile characters - #3107",
      "[Fixed] Cloning a repository which uses Git LFS would leave all the files appearing modified - #3146",
      "[Fixed] Signing in in the Welcome flow could hang - #2769",
      "[Fixed] Properly replace old Git LFS configuration values - #2984"
    ],
    "1.0.5-test1": [],
    "1.0.5-test0": [],
    "1.0.5-beta0": [
      "[New] The command line interface now provides some helpful help! - #2372. Thanks @j-f1!"
    ],
    "1.0.4": [
      "[New] Report Git LFS progress when cloning, pushing, pulling, or reverting - #2226",
      "[Improved] Increased diff contrast and and line gutter selection - #2586 #2181",
      "[Improved] Clarify why publishing a branch is disabled in various scenarios - #2773",
      "[Improved] Improved error message when installing the command Line tool fails - #2979. Thanks @agisilaos!",
      "[Improved] Format the branch name in \"Create Branch\" like we format branch names elsewhere - #2977. Thanks @j-f1!",
      "[Fixed] Avatars not updating after signing in - #2911",
      "[Fixed] Lots of bugs if there was a file named \"HEAD\" in the repository - #3009 #2721 #2938",
      "[Fixed] Handle duplicate config values when saving user.name and user.email - #2945",
      "[Fixed] The \"Create without pushing\" button when creating a new pull request wouldn't actually do anything - #2917"
    ],
    "1.0.4-beta1": [
      "[New] Report Git LFS progress when cloning, pushing, pulling, or reverting - #2226",
      "[Improved] Increased diff contrast and and line gutter selection - #2586 #2181",
      "[Improved] Clarify why publishing a branch is disabled in various scenarios - #2773",
      "[Improved] Improved error message when installing the command Line tool fails - #2979. Thanks @agisilaos!",
      "[Improved] Format the branch name in \"Create Branch\" like we format branch names elsewhere - #2977. Thanks @j-f1!",
      "[Fixed] Avatars not updating after signing in - #2911",
      "[Fixed] Lots of bugs if there was a file named \"HEAD\" in the repository - #3009 #2721 #2938",
      "[Fixed] Handle duplicate config values when saving user.name and user.email - #2945",
      "[Fixed] The \"Create without pushing\" button when creating a new pull request wouldn't actually do anything - #2917 #2917"
    ],
    "1.0.4-beta0": [
      "[Improved] Increase the contrast of the modified file status octicons - #2914",
      "[Fixed] Showing changed files in Finder/Explorer would open the file - #2909",
      "[Fixed] macOS: Fix app icon on High Sierra - #2915",
      "[Fixed] Cloning an empty repository would fail - #2897 #2906",
      "[Fixed] Catch logging exceptions - #2910"
    ],
    "1.0.3": [
      "[Improved] Increase the contrast of the modified file status octicons - #2914",
      "[Fixed] Showing changed files in Finder/Explorer would open the file - #2909",
      "[Fixed] macOS: Fix app icon on High Sierra - #2915",
      "[Fixed] Cloning an empty repository would fail - #2897 #2906",
      "[Fixed] Catch logging exceptions - #2910"
    ],
    "1.0.2": [
      "[Improved] Better message for GitHub Enterprise users when there is a network error - #2574. Thanks @agisilaos!",
      "[Improved] Clone error message now suggests networking might be involved - #2872. Thanks @agisilaos!",
      "[Improved] Include push/pull progress information in the push/pull button tooltip - #2879",
      "[Improved] Allow publishing a brand new, empty repository - #2773",
      "[Improved] Make file paths in lists selectable - #2801. Thanks @artivilla!",
      "[Fixed] Disable LFS hook creation when cloning - #2809",
      "[Fixed] Use the new URL for the \"Show User Guides\" menu item - #2792. Thanks @db6edr!",
      "[Fixed] Make the SHA selectable when viewing commit details - #1154",
      "[Fixed] Windows: Make `github` CLI work in Git Bash - #2712",
      "[Fixed] Use the initial path provided when creating a new repository - #2883",
      "[Fixed] Windows: Avoid long path limits when discarding changes - #2833",
      "[Fixed] Files would get deleted when undoing the first commit - #2764",
      "[Fixed] Find the repository root before adding it - #2832",
      "[Fixed] Display warning about an existing folder before cloning - #2777 #2830",
      "[Fixed] Show contents of directory when showing a repository from Show in Explorer/Finder instead of showing the parent - #2798"
    ],
    "1.0.2-beta1": [
      "[Improved] Clone error message now suggests networking might be involved - #2872. Thanks @agisilaos!",
      "[Improved] Include push/pull progress information in the push/pull button tooltip - #2879",
      "[Improved] Allow publishing a brand new, empty repository - #2773",
      "[Improved] Make file paths in lists selectable - #2801. Thanks @artivilla!",
      "[Fixed] Use the initial path provided when creating a new repository - #2883",
      "[Fixed] Windows: Avoid long path limits when discarding changes - #2833",
      "[Fixed] Files would get deleted when undoing the first commit - #2764",
      "[Fixed] Find the repository root before adding it - #2832",
      "[Fixed] Display warning about an existing folder before cloning - #2777 #2830",
      "[Fixed] Show contents of directory when showing a repository from Show in Explorer/Finder instead of showing the parent - #2798"
    ],
    "1.0.2-beta0": [
      "[Improved] Message for GitHub Enterprise users when there is a network error - #2574. Thanks @agisilaos!",
      "[Fixed] Disable LFS hook creation when cloning - #2809",
      "[Fixed] Use the new URL for the \"Show User Guides\" menu item - #2792. Thanks @db6edr!",
      "[Fixed] Make the SHA selectable when viewing commit details - #1154",
      "[Fixed] Windows: Make `github` CLI work in Git Bash - #2712"
    ],
    "1.0.1": [
      "[Improved] Message for GitHub Enterprise users when there is a network error - #2574. Thanks @agisilaos!",
      "[Fixed] Disable LFS hook creation when cloning - #2809",
      "[Fixed] Use the new URL for the \"Show User Guides\" menu item - #2792. Thanks @db6edr!",
      "[Fixed] Make the SHA selectable when viewing commit details - #1154",
      "[Fixed] Windows: Make `github` CLI work in Git Bash - #2712"
    ],
    "1.0.1-beta0": [
      "[Fixed] Use the loading/disabled state while publishing - #1995",
      "[Fixed] Lock down menu item states for unborn repositories - #2744 #2573",
      "[Fixed] Windows: Detecting the available shells and editors when using a language other than English - #2735"
    ],
    "1.0.0": [
      "[Fixed] Use the loading/disabled state while publishing - #1995",
      "[Fixed] Lock down menu item states for unborn repositories - #2744 #2573",
      "[Fixed] Windows: Detecting the available shells and editors when using a language other than English - #2735"
    ],
    "1.0.0-beta3": [
      "[New] Allow users to create repositories with descriptions - #2719. Thanks @davidcelis!",
      "[New] Use `lfs clone` for faster cloning of LFS repositories - #2679",
      "[Improved] Prompt to override existing LFS filters - #2693",
      "[Fixed] Don't install LFS hooks when checking if a repo uses LFS - #2732",
      "[Fixed] Ensure nothing is staged as part of undoing the first commit - #2656",
      "[Fixed] \"Clone with Desktop\" wouldn't include the repository name in the path - #2704"
    ],
    "0.9.1": [
      "[New] Allow users to create repositories with descriptions - #2719. Thanks @davidcelis!",
      "[New] Use `lfs clone` for faster cloning of LFS repositories - #2679",
      "[Improved] Prompt to override existing LFS filters - #2693",
      "[Fixed] Don't install LFS hooks when checking if a repo uses LFS - #2732",
      "[Fixed] Ensure nothing is staged as part of undoing the first commit - #2656",
      "[Fixed] \"Clone with Desktop\" wouldn't include the repository name in the path - #2704"
    ],
    "1.0.0-beta2": [
      "[New] Allow users to create repositories with descriptions - #2719. Thanks @davidcelis!",
      "[New] Use `lfs clone` for faster cloning of LFS repositories - #2679",
      "[Improved] Prompt to override existing LFS filters - #2693",
      "[Fixed] Don't install LFS hooks when checking if a repo uses LFS - #2732",
      "[Fixed] Ensure nothing is staged as part of undoing the first commit - #2656",
      "[Fixed] \"Clone with Desktop\" wouldn't include the repository name in the path - #2704"
    ],
    "0.9.0": [
      "[New] Allow users to create repositories with descriptions - #2719. Thanks @davidcelis!",
      "[New] Use `lfs clone` for faster cloning of LFS repositories - #2679",
      "[Improved] Prompt to override existing LFS filters - #2693",
      "[Fixed] Don't install LFS hooks when checking if a repo uses LFS - #2732",
      "[Fixed] Ensure nothing is staged as part of undoing the first commit - #2656",
      "[Fixed] \"Clone with Desktop\" wouldn't include the repository name in the path - #2704"
    ],
    "0.8.2": [
      "[New] Ask to install LFS filters when an LFS repository is added - #2227",
      "[New] Clone GitHub repositories tab - #57",
      "[New] Option to opt-out of confirming discarding changes - #2681",
      "[Fixed] Long commit summary truncation - #1742",
      "[Fixed] Ensure the repository list is always enabled - #2648",
      "[Fixed] Windows: Detecting the available shells and editors when using a non-ASCII user encoding - #2624",
      "[Fixed] Clicking the \"Cancel\" button on the Publish Branch dialog - #2646",
      "[Fixed] Windows: Don't rely on PATH for knowing where to find chcp - #2678",
      "[Fixed] Relocating a repository now actually does that - #2685",
      "[Fixed] Clicking autocompletes inserts them - #2674",
      "[Fixed] Use shift for shortcut chord instead of alt - #2607",
      "[Fixed] macOS: \"Open in Terminal\" works with repositories with spaces in their path - #2682"
    ],
    "1.0.0-beta1": [
      "[New] Option to to opt-out of confirming discarding changes - #2681",
      "[Fixed] Windows: Don't rely on PATH for knowing where to find chcp - #2678",
      "[Fixed] Relocating a repository now actually does that - #2685",
      "[Fixed] Clicking autocompletes inserts them - #2674",
      "[Fixed] Use shift for shortcut chord instead of alt - #2607",
      "[Fixed] macOS: \"Open in Terminal\" works with repositories with spaces in their path - #2682"
    ],
    "1.0.0-beta0": [
      "[New] Ask to install LFS filters when an LFS repository is added - #2227",
      "[New] Clone GitHub repositories tab - #57",
      "[Fixed] Long commit summary truncation - #1742",
      "[Fixed] Ensure the repository list is always enabled - #2648",
      "[Fixed] Windows: Detecting the available shells and editors when using a non-ASCII user encoding - #2624",
      "[Fixed] Clicking the \"Cancel\" button on the Publish Branch dialog - #2646"
    ],
    "0.8.1": [
      "[New] 'Open in Shell' now supports multiple shells - #2473",
      "[New] Windows: Enable adding self-signed certificates - #2581",
      "[Improved] Enhanced image diffs - #2383",
      "[Improved] Line diffs - #2461",
      "[Improved] Octicons updated - #2495",
      "[Improved] Adds ability to close repository list using shortcut - #2532",
      "[Improved] Switch default buttons in the Publish Branch dialog - #2515",
      "[Improved] Bring back \"Contact Support\" - #1472",
      "[Improved] Persist repository filter text after closing repository list - #2571",
      "[Improved] Redesigned example commit in the Welcome flow - #2141",
      "[Improved] Tidy up initial \"external editor\" experience - #2551",
      "[Fixed] 'Include All' checkbox not in sync with partial selection - #2493",
      "[Fixed] Copied text from diff removed valid characters - #2499",
      "[Fixed] Click-focus on Windows would dismiss dialog - #2488",
      "[Fixed] Branch list not rendered in app - #2531",
      "[Fixed] Git operations checking certificate store - #2520",
      "[Fixed] Properly identify repositories whose remotes have a trailing slash - #2584",
      "[Fixed] Windows: Fix launching the `github` command line tool - #2563",
      "[Fixed] Use the primary email address if it's public - #2244",
      "[Fixed] Local branch not checked out after clone - #2561",
      "[Fixed] Only the most recent 30 issues would autocomplete for GitHub Enterprise repositories - #2541",
      "[Fixed] Missing \"View on GitHub\" menu item for non-Gitub repositories - #2615",
      "[Fixed] New tab opened when pressing \"]\" for certain keyboard layouts - #2607",
      "[Fixed] Windows: Crash when exiting full screen - #1502",
      "[Fixed] Windows: Detecting the available shells and editors when using a non-ASCII user encoding - #2624",
      "[Fixed] Ensure the repository list is always accessible - #2648"
    ],
    "0.8.1-beta4": [
      "[Improved] Persist repository filter text after closing repository list - #2571",
      "[Improved] Redesigned example commit in the Welcome flow - #2141",
      "[Improved] Tidy up initial \"external editor\" experience - #2551",
      "[Fixed] Missing \"View on GitHub\" menu item for non-Gitub repositories - #2615",
      "[Fixed] New tab opened when pressing \"]\" for certain keyboard layouts - #2607",
      "[Fixed] Windows: Crash when exiting full screen - #1502"
    ],
    "0.8.1-beta3": [
      "[New] Windows: Enable adding self-signed certificates - #2581",
      "[Improved] Adds ability to close repository list using shortcut - #2532",
      "[Improved] Switch default buttons in the Publish Branch dialog - #2515",
      "[Improved] Bring back \"Contact Support\" - #1472",
      "[Fixed] Properly identify repositories whose remotes have a trailing slash - #2584",
      "[Fixed] Windows: Fix launching the `github` command line tool - #2563",
      "[Fixed] Use the primary email address if it's public - #2244",
      "[Fixed] Local branch not checked out after clone - #2561",
      "[Fixed] Only the most recent 30 issues would autocomplete for GitHub Enterprise repositories - #2541"
    ],
    "0.8.1-beta2": [
      "[Fixed] Branch list not rendered in app - #2531",
      "[Fixed] Git operations checking certificate store - #2520"
    ],
    "0.8.1-beta1": [
      "[New] 'Open in Shell' now supports multiple shells - #2473",
      "[Improved] Enhanced image diffs - #2383",
      "[Improved] Line diffs - #2461",
      "[Improved] Octicons updated - #2495",
      "[Fixed] 'Include All' checkbox not in sync with partial selection - #2493",
      "[Fixed] Copied text from diff removed valid characters - #2499",
      "[Fixed] Click-focus on Windows would dismiss dialog - #2488"
    ],
    "0.8.1-beta0": [],
    "0.8.0": [
      "[New] Added commit context menu - #2434",
      "[New] Added 'Open in External Editor' - #2009",
      "[New] Can choose whether a branch should be deleted on the remote as well as locally - #2136",
      "[New] Support authenticating with non-GitHub servers - #852",
      "[New] Added the ability to revert a commit - #752",
      "[New] Added a keyboard shortcut for opening the repository in the shell - #2138",
      "[Improved] Copied diff text no longer includes the line changetype markers - #1499",
      "[Improved] Fetch if a push fails because they need to pull first - #2431",
      "[Improved] Discard changes performance - #1889",
      "[Fixed] Show 'Add Repository' dialog when repository is dragged onto the app - #2442",
      "[Fixed] Dialog component did not remove event handler - #2469",
      "[Fixed] Open in External Editor context menu - #2475",
      "[Fixed] Update to Git 2.14.1 to fix security vulnerability - #2432",
      "[Fixed] Recent branches disappearing after renaming a branch - #2426",
      "[Fixed] Changing the default branch on GitHub.com is now reflected in the app - #1489",
      "[Fixed] Swap around some callouts for no repositories - #2447",
      "[Fixed] Darker unfocused selection color - #1669",
      "[Fixed] Increase the max sidebar width - #1588",
      "[Fixed] Don't say \"Publish this branch to GitHub\" for non-GitHub repositories - #1498",
      "[Fixed] macOS: Protocol schemes not getting registered - #2429",
      "[Fixed] Patches which contain the \"no newline\" marker would fail to apply - #2123",
      "[Fixed] Close the autocompletion popover when it loses focus - #2358",
      "[Fixed] Clear the selected org when switching Publish Repository tabs - #2386",
      "[Fixed] 'Create Without Pushing' button throwing an exception while opening a pull request - #2368",
      "[Fixed] Windows: Don't removing the running app out from under itself when there are updates pending - #2373",
      "[Fixed] Windows: Respect `core.autocrlf` and `core.safeclrf` when modifying the .gitignore - #1535",
      "[Fixed] Windows: Fix opening the app from the command line - #2396"
    ],
    "0.7.3-beta5": [],
    "0.7.3-beta4": [],
    "0.7.3-beta3": [],
    "0.7.3-beta2": [],
    "0.7.3-beta1": [],
    "0.7.3-beta0": [],
    "0.7.2": ["[Fixed] Issues with auto-updating to 0.7.1."],
    "0.7.2-beta0": [],
    "0.7.1": [
      "[Improved] Redesigned error and warning dialogs to be clearer - #2277",
      "[Improved] Create Pull Request dialog shows more feedback while it's working - #2265",
      "[Improved] Version text is now copiable - #1935",
      "[Fixed] Preserve existing GitHub API information when API requests fail - #2282",
      "[Fixed] Pass through error messages as received from the API - #2279",
      "[Fixed] The Pull and Create Pull Request menu items had the same shortcut - #2274",
      "[Fixed] Launching the `github` command line tool from a Fish shell - #2299",
      "[Fixed] Help menu items now work - #2314",
      "[Fixed] Windows: `github` command line tool not installing after updating - #2312",
      "[Fixed] Caret position jumping around while changing the path for adding a local repository - #2222",
      "[Fixed] Error dialogs being closed too easily - #2211",
      "[Fixed] Windows: Non-ASCII credentials were mangled - #189"
    ],
    "0.7.1-beta5": [
      "[Improved] Redesigned error and warning dialogs to be clearer - #2277",
      "[Improved] Create Pull Request dialog shows more feedback while it's working - #2265",
      "[Fixed] Preserve existing GitHub API information when API requests fail - #2282",
      "[Fixed] Pass through error messages as received from the API - #2279",
      "[Fixed] The Pull and Create Pull Request menu items had the same shortcut - #2274",
      "[Fixed] Launching the `github` command line tool from a Fish shell - #2299",
      "[Fixed] Help menu items now work - #2314",
      "[Fixed] Windows: `github` command line tool not installing after updating - #2312",
      "[Fixed] Caret position jumping around while changing the path for adding a local repository - #2222",
      "[Fixed] Error dialogs being closed too easily - #2211",
      "[Fixed] Windows: Non-ASCII credentials were mangled - #189"
    ],
    "0.7.1-beta4": [],
    "0.7.1-beta3": [],
    "0.7.1-beta2": [],
    "0.7.1-beta1": [],
    "0.7.1-beta0": [
      "[Improved] Redesigned error and warning dialogs to be clearer - #2277",
      "[Fixed] Preserve existing GitHub API information when API requests fail - #2282",
      "[Fixed] Pass through error messages as received from the API - #2279",
      "[Fixed] The Pull and Create Pull Request menu items had the same shortcut - #2274",
      "[Fixed] Launching the `github` command line tool from a Fish shell - #2299"
    ],
    "0.7.0": [
      "[New] Added the Branch > Create Pull Request menu item - #2135",
      "[New] Added the `github` command line tool - #696",
      "[Improved] Better error message when publishing a repository fails - #2089",
      "[Improved] Windows: Don't recreate the desktop shortcut if it's been deleted - #1759",
      "[Fixed] Cloning a repository's wiki - #1624",
      "[Fixed] Don't call GitHub Enterprise GitHub.com - #2094",
      "[Fixed] Don't push after publishing a new repository if the branch is unborn - #2086",
      "[Fixed] Don't close dialogs when clicking the title bar - #2056",
      "[Fixed] Windows: Clicking 'Show in Explorer' doesn't bring Explorer to the front - #2127",
      "[Fixed] Windows: Opening links doesn't bring the browser to the front - #1945",
      "[Fixed] macOS: Closing the window wouldn't exit fullscreen -  #1901",
      "[Fixed] Scale blankslate images so they look nicer on high resolution displays - #1946",
      "[Fixed] Windows: Installer not completing or getting stuck in a loop - #1875 #1863",
      "[Fixed] Move the 'Forgot Password' link to fix the tab order of the sign in view - #2200"
    ],
    "0.6.3-beta7": [],
    "0.6.3-beta6": [],
    "0.6.3-beta5": [],
    "0.6.3-beta4": [],
    "0.6.3-beta3": [],
    "0.6.3-beta2": [],
    "0.6.3-beta1": [],
    "0.6.3-beta0": [],
    "0.6.2": [
      "[New] Link to User Guides from the Help menu - #1963",
      "[New] Added the 'Open in External Editor' contextual menu item to changed files - #2023",
      "[New] Added the 'Show' and 'Open Command Prompt' contextual menu items to repositories - #1554",
      "[New] Windows: Support self-signed or untrusted certificates - #671",
      "[New] Copy the SHA to the clipboard when clicked - #1501",
      "[Improved] Provide the option of initializing a new repository when adding a directory that isn't already one - #969",
      "[Improved] Link to the working directory when there are no changes - #1871",
      "[Improved] Hitting Enter when selecting a base branch creates the new branch - #1780",
      "[Improved] Prefix repository names with their owner if they are ambiguous - #1848",
      "[Fixed] Sort and filter licenses like GitHub.com - #1987",
      "[Fixed] Long branch names not getting truncated in the Rename Branch dialog - #1891",
      "[Fixed] Prune old log files - #1540",
      "[Fixed] Ensure the local path is valid before trying to create a new repository - #1487",
      "[Fixed] Support cloning repository wikis - #1624",
      "[Fixed] Disable the Select All checkbox when there are no changes - #1389",
      "[Fixed] Changed docx files wouldn't show anything in the diff panel - #1990",
      "[Fixed] Disable the Merge button when there are no commits to merge - #1359",
      "[Fixed] Username/password authentication not working for GitHub Enterprise - #2064",
      "[Fixed] Better error messages when an API call fails - #2017",
      "[Fixed] Create the 'logs' directory if it doesn't exist - #1550",
      "[Fixed] Enable the 'Remove' menu item for missing repositories - #1776"
    ],
    "0.6.1": [
      "[Fixed] Properly log stats opt in/out - #1949",
      "[Fixed] Source maps for exceptions in the main process - #1957",
      "[Fixed] Styling of the exception dialog - #1956",
      "[Fixed] Handle ambiguous references - #1947",
      "[Fixed] Handle non-ASCII text in diffs - #1970",
      "[Fixed] Uncaught exception when hitting the arrow keys after showing autocompletions - #1971",
      "[Fixed] Clear the organizations list when publishing a new repository and switching between tabs - #1969",
      "[Fixed] Push properly when a tracking branch has a different name from the local branch - #1967",
      "[Improved] Warn when line endings will change - #1906"
    ],
    "0.6.0": [
      "[Fixed] Issue autocompletion not working for older issues - #1814",
      "[Fixed] GitHub repository association not working for repositories with some remote URL formats - #1826 #1679",
      "[Fixed] Don't try to delete a remote branch that no longer exists - #1829",
      "[Fixed] Tokens created by development builds would be used in production builds but wouldn't work - #1727",
      "[Fixed] Submodules can now be added - #708",
      "[Fixed] Properly handle the case where a file is added to the index but removed from the working tree - #1310",
      "[Fixed] Use a local image for the default avatar - #1621",
      "[Fixed] Make the file path in diffs selectable - #1768",
      "[Improved] More logging! - #1823",
      "[Improved] Better error message when trying to add something that's not a repository - #1747",
      "[Improved] Copy the shell environment into the app's environment - #1796",
      "[Improved] Updated to Git 2.13.0 - #1897",
      "[Improved] Add 'Reveal' to the contextual menu for changed files - #1566",
      "[Improved] Better handling of large diffs - #1818 #1524",
      "[Improved] App launch time - #1900"
    ],
    "0.5.9": [
      "[New] Added Zoom In and Zoom Out - #1217",
      "[Fixed] Various errors when on an unborn branch - #1450",
      "[Fixed] Disable push/pull menu items when there is no remote - #1448",
      "[Fixed] Better error message when the GitHub Enterprise version is too old - #1628",
      "[Fixed] Error parsing non-JSON responses - #1505 #1522",
      "[Fixed] Updated the 'Install Git' help documentation link - #1797",
      "[Fixed] Disable menu items while in the Welcome flow - #1529",
      "[Fixed] Windows: Fall back to HOME if Document cannot be found - #1825",
      "[Improved] Close the window when an exception occurs - #1562",
      "[Improved] Always use merge when pulling - #1627",
      "[Improved] Move the 'New Branch' menu item into the Branch menu - #1757",
      "[Improved] Remove Repository's default button is now Cancel - #1751",
      "[Improved] Only fetch the default remote - #1435",
      "[Improved] Faster commits with many files - #1405",
      "[Improved] Measure startup time more reliably - #1798",
      "[Improved] Prefer the GitHub repository name instead of the name on disk - #664"
    ],
    "0.5.8": [
      "[Fixed] Switching tabs in Preferences/Settings or Repository Settings would close the dialog - #1724",
      "[Improved] Standardized colors which improves contrast and readability - #1713"
    ],
    "0.5.7": [
      "[Fixed] Windows: Handle protocol events which launch the app - #1582",
      "[Fixed] Opting out of stats reporting in the Welcome flow - #1698",
      "[Fixed] Commit description text being too light - #1695",
      "[Fixed] Exception on startup if the app was activated too quickly - #1564",
      "[Improved] Default directory for cloning now - #1663",
      "[Improved] Accessibility support - #1289",
      "[Improved] Lovely blank slate illustrations - #1708"
    ],
    "0.5.6": [
      "[Fixed] macOS: The buttons in the Untrusted Server dialog not doing anything - #1622",
      "[Fixed] Better warning in Rename Branch when the branch will be created with a different name than was entered - #1480",
      "[Fixed] Provide a tooltip for commit summaries in the History list - #1483",
      "[Fixed] Prevent the Update Available banner from getting squished - #1632",
      "[Fixed] Title bar not responding to double-clicks - #1590 #1655",
      "[Improved] Discard All Changes is now accessible by right-clicking the file column header - #1635"
    ],
    "0.5.5": [
      "[Fixed] Save the default path after creating a new repository - #1486",
      "[Fixed] Only let the user launch the browser once for the OAuth flow - #1427",
      "[Fixed] Don't linkify invalid URLs - #1456",
      "[Fixed] Excessive padding in the Merge Branch dialog - #1577",
      "[Fixed] Octicon pixel alignment issues - #1584",
      "[Fixed] Windows: Invoking some menu items would break the window's snapped state - #1603",
      "[Fixed] macOS: Errors authenticating while pushing - #1514",
      "[Fixed] Don't linkify links in the History list or in Undo - #1548 #1608 #1474",
      "[Fixed] Diffs not working when certain git config values were set - #1559"
    ],
    "0.5.4": [
      "[Fixed] The release notes URL pointed to the wrong page - #1503",
      "[Fixed] Only create the `logs` directory if it doesn't already exist - #1510",
      "[Fixed] Uncaught exception creating a new repository if you aren't a member of any orgs - #1507",
      "[Fixed] Only report the first uncaught exception - #1517",
      "[Fixed] Include the name of the default branch in the New Branch dialog - #1449",
      "[Fixed] Uncaught exception if a network error occurred while loading user email addresses - #1522 #1508",
      "[Fixed] Uncaught exception while performing a contextual menu action - #1532",
      "[Improved] Move all error logging to the main process - #1473",
      "[Improved] Stats reporting reliability - #1561"
    ],
    "0.5.3": [
      "[Fixed] Display of large image diffs - #1494",
      "[Fixed] Discard Changes spacing - #1495"
    ],
    "0.5.2": [
      "[Fixed] Display errors that happen while publishing a repository - #1396",
      "[Fixed] Menu items not updating - #1462",
      "[Fixed] Always select the first changed file - #1306",
      "[Fixed] macOS: Use Title Case consistently - #1477 #1481",
      "[Fixed] Create Branch padding - #1479",
      "[Fixed] Bottom padding in commit descriptions - #1345",
      "[Improved] Dialog polish - #1451",
      "[Improved] Store logs in a logs directory - #1370",
      "[Improved] New Welcome illustrations - #1471",
      "[Improved] Request confirmation before removing a repository - #1233",
      "[Improved] Windows icon polish - #1457"
    ],
    "0.5.1": [
      "[New] Windows: A nice little gif while installing the app - #1440",
      "[Fixed] Disable pinch zoom - #1431",
      "[Fixed] Don't show carriage return indicators in diffs - #1444",
      "[Fixed] History wouldn't update after switching branches - #1446",
      "[Improved] Include more information in exception reports - #1429",
      "[Improved] Updated Terms and Conditions - #1438",
      "[Improved] Sub-pixel anti-aliasing in some lists - #1452",
      "[Improved] Windows: A new application identifier, less likely to collide with other apps - #1441"
    ],
    "0.5.0": [
      "[Added] Menu item for showing the app logs - #1349",
      "[Fixed] Don't let the two-factor authentication dialog be submitted while it's empty - #1386",
      "[Fixed] Undo Commit showing the wrong commit - #1373",
      "[Fixed] Windows: Update the icon used for the installer - #1410",
      "[Fixed] Undoing the first commit - #1401",
      "[Fixed] A second window would be opened during the OAuth dance - #1382",
      "[Fixed] Don't include the comment from the default merge commit message - #1367",
      "[Fixed] Show progress while committing - #923",
      "[Fixed] Windows: Merge Branch sizing would be wrong on high DPI monitors - #1210",
      "[Fixed] Windows: Resize the app from the top left corner - #1424",
      "[Fixed] Changing the destination path for cloning a repository now appends the repository's name - #1408",
      "[Fixed] The blank slate view could be visible briefly when the app launched - #1398",
      "[Improved] Performance updating menu items - #1321",
      "[Improved] Windows: Dim the title bar when the app loses focus - #1189"
    ],
    "0.0.39": ["[Fixed] An uncaught exception when adding a user - #1394"],
    "0.0.38": [
      "[New] Shiny new icon! - #1221",
      "[New] More helpful blank slate view - #871",
      "[Fixed] Don't allow Undo while pushing/pulling/fetching - #1047",
      "[Fixed] Updating the default branch on GitHub wouldn't be reflected in the app - #1028 #1314",
      "[Fixed] Long repository names would overflow their container - #1331",
      "[Fixed] Removed development menu items in production builds - #1031 #1251 #1323 #1340",
      "[Fixed] Create Branch no longer changes as it's animating closed - #1304",
      "[Fixed] Windows: Cut / Copy / Paste menu items not working - #1379",
      "[Improved] Show a better error message when the user tries to authenticate with a personal access token - #1313",
      "[Improved] Link to the repository New Issue page from the Help menu - #1349",
      "[Improved] Clone in Desktop opens the Clone dialog - #918"
    ],
    "0.0.37": [
      "[Fixed] Better display of the 'no newline at end of file' indicator - #1253",
      "[Fixed] macOS: Destructive dialogs now use the expected button order - #1315",
      "[Fixed] Display of submodule paths - #785",
      "[Fixed] Incomplete stats submission - #1337",
      "[Improved] Redesigned welcome flow - #1254",
      "[Improved] App launch time - #1225",
      "[Improved] Handle uncaught exceptions - #1106"
    ],
    "0.0.36": [
      "[Fixed] Bugs around associating an email address with a GitHub user - #975",
      "[Fixed] Use the correct reference name for an unborn branch - #1283",
      "[Fixed] Better diffs for renamed files - #980",
      "[Fixed] Typo in Create Branch - #1303",
      "[Fixed] Don't allow whitespace-only branch names - #1288",
      "[Improved] Focus ring polish - #1287",
      "[Improved] Less intrusive update notifications - #1136",
      "[Improved] Faster launch time on Windows - #1309",
      "[Improved] Faster git information refreshing - #1305",
      "[Improved] More consistent use of sentence case on Windows - #1316",
      "[Improved] Autocomplete polish - #1241"
    ],
    "0.0.35": [
      "[New] Show push/pull/fetch progress - #1238",
      "[Fixed] macOS: Add the Zoom menu item - #1260",
      "[Fixed] macOS: Don't show the titlebar while full screened - #1247",
      "[Fixed] Windows: Updates would make the app unresponsive - #1269",
      "[Fixed] Windows: Keyboard navigation in menus - #1293",
      "[Fixed] Windows: Repositories list item not working - #1293",
      "[Fixed] Auto updater errors not being propagated properly - #1266",
      "[Fixed] Only show the current branch tooltip on the branches button - #1275",
      "[Fixed] Double path truncation - #1270",
      "[Fixed] Sometimes toggling a file's checkbox would get undone - #1248",
      "[Fixed] Uncaught exception when internet connectivity was lost - #1048",
      "[Fixed] Cloned repositories wouldn't be associated with their GitHub repository - #1285",
      "[Improved] Better performance on large repositories - #1281",
      "[Improved] Commit summary is now expandable when the summary is long - #519",
      "[Improved] The SHA in historical commits is now selectable - #1154",
      "[Improved] The Create Branch dialog was polished and refined - #1137"
    ],
    "0.0.34": [
      "[New] macOS: Users can choose whether to accept untrusted certificates - #671",
      "[New] Windows: Users are prompted to install git when opening a shell if it is not installed - #813",
      "[New] Checkout progress is shown if branch switching takes a while - #1208",
      "[New] Commit summary and description are automatically populated for merge conflicts - #1228",
      "[Fixed] Cloning repositories while not signed in - #1163",
      "[Fixed] Merge commits are now created as merge commits - #1216",
      "[Fixed] Display of diffs with /r newline - #1234",
      "[Fixed] Windows: Maximized windows are no longer positioned slightly off screen - #1202",
      "[Fixed] JSON parse errors - #1243",
      "[Fixed] GitHub Enterprise repositories were not associated with the proper Enterprise repository - #1242",
      "[Fixed] Timestamps in the Branches list would wrap - #1255",
      "[Fixed] Merges created from pulling wouldn't use the right git author - #1262",
      "[Improved] Check for update errors are suppressed if they happen in the background - #1104, #1195",
      "[Improved] The shortcut to show the repositories list is now command or control-T - #1220",
      "[Improved] Command or control-W now closes open dialogs - #949",
      "[Improved] Less memory usage while parsing large diffs - #1235"
    ],
    "0.0.33": ["[Fixed] Update Now wouldn't update now - #1209"],
    "0.0.32": [
      "[New] You can now disable stats reporting from Preferences > Advanced - #1120",
      "[New] Acknowledgements are now available from About - #810",
      "[New] Open pull requests from dot com in the app - #808",
      "[Fixed] Don't show background fetch errors - #875",
      "[Fixed] No more surprise and delight - #620",
      "[Fixed] Can't discard renamed files - #1177",
      "[Fixed] Logging out of one account would log out of all accounts - #1192",
      "[Fixed] Renamed files truncation - #695",
      "[Fixed] Git on Windows now integrates with the system certificate store - #706",
      "[Fixed] Cloning with an account/repoository shortcut would always fail - #1150",
      "[Fixed] OS version reporting - #1130",
      "[Fixed] Publish a new repository would always fail - #1046",
      "[Fixed] Authentication would fail for the first repository after logging in - #1118",
      "[Fixed] Don't flood the user with errors if a repository disappears on disk - #1132",
      "[Improved] The Merge dialog uses the Branches list instead of a drop down menu - #749",
      "[Improved] Lots of design polish - #1188, #1183, #1170, #1184, #1181, #1179, #1142, #1125"
    ],
    "0.0.31": [
      "[New] Prompt user to login when authentication error occurs - #903",
      "[New] Windows application has a new app menu, replaces previous hamburger menu - #991",
      "[New] Refreshed colours to align with GitHub website scheme -  #1077",
      "[New] Custom about dialog on all platforms - #1102",
      "[Fixed] Improved error handling when probing for a GitHub Enterprise server - #1026",
      "[Fixed] User can cancel 2FA flow - #1057",
      "[Fixed] Tidy up current set of menu items - #1063",
      "[Fixed] Manually focus the window when a URL action has been received - #1072",
      "[Fixed] Disable middle-click event to prevent new windows being launched - #1074",
      "[Fixed] Pre-fill the account name in the Welcome wizard, not login - #1078",
      "[Fixed] Diffs wouldn't work if an external diff program was configured - #1123",
      "[Improved] Lots of design polish work - #1113, #1099, #1094, #1077"
    ],
    "0.0.30": [
      "[Fixed] Crash when invoking menu item due to incorrect method signature - #1041"
    ],
    "0.0.29": [
      "[New] Commit summary and description fields now display issues and mentions as links for GitHub repositories - #941",
      "[New] Show placeholder when the repository cannot be found on disk - #946",
      "[New] New Repository actions moved out of popover and into new menu - #1018",
      "[Fixed] Display a helpful error message when an unverified user signs into GitHub Desktop - #1010",
      "[Fixed] Fix kerning issue when access keys displayed - #1033",
      "[Fixed] Protected branches show a descriptive error when the push is rejected - #1036",
      "[Fixed] 'Open in shell' on Windows opens to repository location - #1037"
    ],
    "0.0.28": ["[Fixed] Bumping release notes to test deployments again"],
    "0.0.27": [
      "[Fixed] 2FA dialog when authenticating has information for SMS authentication - #1009",
      "[Fixed] Autocomplete for users handles accounts containing `-` - #1008"
    ],
    "0.0.26": [
      "[Fixed] Address deployment issue by properly documenting release notes"
    ],
    "0.0.25": [
      "[Added] Autocomplete displays user matches - #942",
      "[Fixed] Handle Enter key in repository and branch list when no matches exist - #995",
      "[Fixed] 'Add Repository' button displays in dropdown when repository list empty - #984",
      "[Fixed] Correct icon displayed for non-GitHub repository - #964 #955",
      "[Fixed] Enter key when inside dialog submits form - #956",
      "[Fixed] Updated URL handler entry on macOS - #945",
      "[Fixed] Commit button is disabled while commit in progress - #940",
      "[Fixed] Handle index state change when gitginore change is discarded - #935",
      "[Fixed] 'Create New Branch' view squashes branch list when expanded - #927",
      "[Fixed] Application creates repository path if it doesn't exist on disk - #925",
      "[Improved] Preferences sign-in flow updated to standalone dialogs - #961"
    ],
    "0.0.24": ["Changed a thing", "Added another thing"]
  }
}<|MERGE_RESOLUTION|>--- conflicted
+++ resolved
@@ -1,9 +1,5 @@
 {
   "releases": {
-<<<<<<< HEAD
-    "1.2.7-test2": [
-      "Test deployment for electron version bump."
-=======
     "1.3.0-beta1": [
       "[New] Notification displayed in History tab when the base branch moves ahead of the current branch - #4768",
       "[New] Repository list displays uncommitted changes count and ahead/behind information - #2259",
@@ -15,7 +11,9 @@
       "[Fixed] Handle legacy macOS right click gesture - #4942",
       "[Improved] Repository list badge style tweaks and tweaks for dark theme - #5095",
       "[Improved] Change primary button color to blue for dark theme - #5074"
->>>>>>> 57fe4f59
+    ],
+    "1.2.7-test2": [
+      "Test deployment for electron version bump."
     ],
     "1.2.7-test1": [
       "Sanity check deployment for refactored scripts"
